FROM rust:latest as builder
WORKDIR /usr/src/app
RUN apt-get update \
    && DEBIAN_FRONTEND=noninteractive \
    apt-get install --no-install-recommends --assume-yes \
    protobuf-compiler libprotobuf-dev
COPY ./targe[t]/docker-cache.tg[z] ./target/docker-cache.tgz
RUN [ -f ./target/docker-cache.tgz ] \
    && tar -xzC / -f ./target/docker-cache.tgz \
    && rm ./target/docker-cache.tgz \
    || true
COPY . .
RUN rm ./target/docker-cache.tgz
RUN CARGO_INCREMENTAL=0 cargo build --release --package mpc-recovery
# todo! prune unused artifacts (ex: now-unused deps, previous builds)
RUN mkdir -p target/.stamp \
    && find /usr/src/app/target/release -type f | sort > target/.stamp/target \
    && find /usr/local/cargo/bin -type f | sort > target/.stamp/cargo-bin \
    && find /usr/local/cargo/git/db -type f | sort > target/.stamp/cargo-git-db \
    && find /usr/local/cargo/registry/cache -type f | sort > target/.stamp/cargo-registry-cache \
    && find /usr/local/cargo/registry/index -type f | sort > target/.stamp/cargo-registry-index \
    && touch /usr/local/cargo/.crates.toml /usr/local/cargo/.crates2.json \
    && sha256sum /usr/local/cargo/.crates.toml > target/.stamp/cargo-crates-toml \
    && sha256sum /usr/local/cargo/.crates2.json > target/.stamp/cargo-crates2-json

FROM scratch as retrieve-stamp
COPY --from=builder /usr/src/app/target/.stamp /

FROM scratch as export-artifacts
COPY --from=builder /usr/src/app/target /usr/src/app/target
COPY --from=builder /usr/local/cargo/bin /usr/local/cargo/bin
COPY --from=builder /usr/local/cargo/git /usr/local/cargo/git
COPY --from=builder /usr/local/cargo/.crates.toml /usr/local/cargo/.crates.toml
COPY --from=builder /usr/local/cargo/.crates2.json /usr/local/cargo/.crates2.json
COPY --from=builder /usr/local/cargo/registry/cache /usr/local/cargo/registry/cache
COPY --from=builder /usr/local/cargo/registry/index /usr/local/cargo/registry/index

FROM debian:bullseye-slim as runtime
<<<<<<< HEAD
RUN apt-get update \
    && DEBIAN_FRONTEND=noninteractive \
    apt-get install --no-install-recommends --assume-yes \
    libssl-dev ca-certificates
=======
RUN apt-get update && apt-get install --assume-yes libssl-dev ca-certificates curl
>>>>>>> a617f71e
RUN update-ca-certificates
COPY --from=builder /usr/src/app/target/release/mpc-recovery /usr/local/bin/mpc-recovery
WORKDIR /usr/local/bin

ENTRYPOINT [ "mpc-recovery" ]<|MERGE_RESOLUTION|>--- conflicted
+++ resolved
@@ -36,14 +36,10 @@
 COPY --from=builder /usr/local/cargo/registry/index /usr/local/cargo/registry/index
 
 FROM debian:bullseye-slim as runtime
-<<<<<<< HEAD
 RUN apt-get update \
     && DEBIAN_FRONTEND=noninteractive \
     apt-get install --no-install-recommends --assume-yes \
-    libssl-dev ca-certificates
-=======
-RUN apt-get update && apt-get install --assume-yes libssl-dev ca-certificates curl
->>>>>>> a617f71e
+    libssl-dev ca-certificates curl
 RUN update-ca-certificates
 COPY --from=builder /usr/src/app/target/release/mpc-recovery /usr/local/bin/mpc-recovery
 WORKDIR /usr/local/bin
