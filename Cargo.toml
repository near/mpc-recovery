[workspace]
<<<<<<< HEAD
members = ["mpc-recovery", "contract", "node", "integration-tests"]
=======
members = [
    "mpc-recovery",
    "integration-tests",
    "load-tests",
]
>>>>>>> b35364e1
<|MERGE_RESOLUTION|>--- conflicted
+++ resolved
@@ -1,10 +1,8 @@
 [workspace]
-<<<<<<< HEAD
-members = ["mpc-recovery", "contract", "node", "integration-tests"]
-=======
 members = [
     "mpc-recovery",
+    "contract",
+    "node",
     "integration-tests",
     "load-tests",
-]
->>>>>>> b35364e1
+]