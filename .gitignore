/target
.direnv
.DS_Store
<<<<<<< HEAD

flamegraph*.svg
=======
tmp
>>>>>>> 17c66494
<|MERGE_RESOLUTION|>--- conflicted
+++ resolved
@@ -1,9 +1,6 @@
 /target
 .direnv
 .DS_Store
-<<<<<<< HEAD
 
 flamegraph*.svg
-=======
-tmp
->>>>>>> 17c66494
+tmp