--- conflicted
+++ resolved
@@ -38,11 +38,7 @@
 tokio-retry = "0.3"
 tracing = "0.1"
 tracing-subscriber = { version = "0.3", features = ["env-filter"] }
-<<<<<<< HEAD
-near-fetch = "0.0.10"
-=======
 near-fetch = "0.0.12"
->>>>>>> 330d4205
 near-jsonrpc-client = "0.6"
 near-jsonrpc-primitives = "0.17"
 near-primitives = "0.17"
