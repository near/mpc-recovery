--- conflicted
+++ resolved
@@ -1,11 +1,6 @@
 use crate::{
-<<<<<<< HEAD
     msg::PublicKeyNodeRequest,
-    transaction::{call_all_nodes, to_dalek_public_key},
-=======
-    primitives::InternalAccountId,
     transaction::{call_all_nodes, to_dalek_public_key, NodeCallError},
->>>>>>> d37c1a09
 };
 use ed25519_dalek::Signature;
 use multi_party_eddsa::protocols::aggsig::KeyAgg;
@@ -23,22 +18,16 @@
 pub async fn get_user_recovery_pk(
     client: &reqwest::Client,
     sign_nodes: &[String],
-<<<<<<< HEAD
     oidc_token: String,
     frp_signature: Signature,
     frp_public_key: String,
-) -> anyhow::Result<PublicKey> {
+) -> anyhow::Result<PublicKey, NodeRecoveryError> {
     let request = PublicKeyNodeRequest {
         oidc_token,
         frp_signature,
         frp_public_key,
     };
     let res = call_all_nodes(client, sign_nodes, "public_key", request).await?;
-=======
-    id: InternalAccountId,
-) -> Result<PublicKey, NodeRecoveryError> {
-    let res = call_all_nodes(client, sign_nodes, "public_key", id).await?;
->>>>>>> d37c1a09
 
     let pk = KeyAgg::key_aggregation_n(&res, 0).apk;
     Ok(to_dalek_public_key(&pk).map(|k| PublicKey::ED25519(ED25519PublicKey(*k.as_bytes())))?)
