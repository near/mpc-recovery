use crate::{
    error::LeaderNodeError,
    msg::PublicKeyNodeRequest,
<<<<<<< HEAD
    transaction::{call_all_nodes, to_dalek_public_key},
=======
    sign_node::oidc::OidcToken,
    transaction::{call_all_nodes, to_dalek_public_key, NodeCallError},
>>>>>>> be9ce2aa
};
use ed25519_dalek::Signature;
use multi_party_eddsa::protocols::aggsig::KeyAgg;
use near_crypto::{ED25519PublicKey, PublicKey};

pub async fn get_user_recovery_pk(
    client: &reqwest::Client,
    sign_nodes: &[String],
    oidc_token: &OidcToken,
    frp_signature: Signature,
    frp_public_key: &PublicKey,
) -> Result<PublicKey, LeaderNodeError> {
    let request = PublicKeyNodeRequest {
        oidc_token: oidc_token.clone(),
        frp_signature,
        frp_public_key: frp_public_key.clone(),
    };
    let res = call_all_nodes(client, sign_nodes, "public_key", request).await?;

    let pk = KeyAgg::key_aggregation_n(&res, 0).apk;
    to_dalek_public_key(&pk)
        .map(|k| PublicKey::ED25519(ED25519PublicKey(*k.as_bytes())))
        .map_err(LeaderNodeError::AggregateSigningFailed)
}<|MERGE_RESOLUTION|>--- conflicted
+++ resolved
@@ -1,12 +1,8 @@
 use crate::{
     error::LeaderNodeError,
     msg::PublicKeyNodeRequest,
-<<<<<<< HEAD
+    sign_node::oidc::OidcToken,
     transaction::{call_all_nodes, to_dalek_public_key},
-=======
-    sign_node::oidc::OidcToken,
-    transaction::{call_all_nodes, to_dalek_public_key, NodeCallError},
->>>>>>> be9ce2aa
 };
 use ed25519_dalek::Signature;
 use multi_party_eddsa::protocols::aggsig::KeyAgg;
