--- conflicted
+++ resolved
@@ -171,13 +171,8 @@
 
             let account_creator_sk = account_creator_sk.parse()?;
 
-<<<<<<< HEAD
-            mpc_recovery::run_leader_node(LeaderConfig {
+            let config = LeaderConfig {
                 env,
-=======
-            let config = LeaderConfig {
-                id: node_id,
->>>>>>> 7bf95d25
                 port: web_port,
                 sign_nodes,
                 near_rpc,
