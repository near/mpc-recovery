use clap::Parser;
<<<<<<< HEAD
use mpc_recovery::{
    firewall::allowed::{OidcProviderList, PartnerList},
    gcp::GcpService,
    sign_node::migration,
    GenerateResult, LeaderConfig, SignerConfig,
};
use multi_party_eddsa::protocols::ExpandedKeyPair;
use near_crypto::{InMemorySigner, SecretKey};
use near_fetch::signer::KeyRotatingSigner;
use near_primitives::types::AccountId;
use serde::de::DeserializeOwned;
use tracing_subscriber::EnvFilter;

#[derive(Parser, Debug)]
enum Cli {
    Generate {
        n: usize,
    },
    StartLeader {
        /// Environment to run in (`dev` or `prod`)
        #[arg(long, env("MPC_RECOVERY_ENV"), default_value("dev"))]
        env: String,
        /// The web port for this server
        #[arg(long, env("MPC_RECOVERY_WEB_PORT"))]
        web_port: u16,
        /// The compute nodes to connect to
        #[arg(long, value_parser, num_args = 1.., value_delimiter = ',', env("MPC_RECOVERY_SIGN_NODES"))]
        sign_nodes: Vec<String>,
        /// NEAR RPC address
        #[arg(
            long,
            env("MPC_RECOVERY_NEAR_RPC"),
            default_value("https://rpc.testnet.near.org")
        )]
        near_rpc: String,
        /// NEAR root account that has linkdrop contract deployed on it
        #[arg(long, env("MPC_RECOVERY_NEAR_ROOT_ACCOUNT"), default_value("testnet"))]
        near_root_account: String,
        /// Account creator ID
        #[arg(long, env("MPC_RECOVERY_ACCOUNT_CREATOR_ID"))]
        account_creator_id: AccountId,
        /// TEMPORARY - Account creator ed25519 secret key
        #[arg(long, env("MPC_RECOVERY_ACCOUNT_CREATOR_SK"))]
        account_creator_sk: Option<String>,
        /// TEMPORARY - Account creator ed25519 secret keys
        #[arg(
            long,
            value_parser,
            value_delimiter = ',',
            env("MPC_RECOVERY_ACCOUNT_CREATOR_MULTI_SK")
        )]
        account_creator_multi_sk: Option<Vec<String>>,
        /// JSON list of related items to be used to verify OIDC tokens.
        #[arg(long, env("FAST_AUTH_PARTNERS"))]
        fast_auth_partners: Option<String>,
        /// Filepath to a JSON list of related items to be used to verify OIDC tokens.
        #[arg(long, value_parser, env("FAST_AUTH_PARTNERS_FILEPATH"))]
        fast_auth_partners_filepath: Option<PathBuf>,
        /// GCP project ID
        #[arg(long, env("MPC_RECOVERY_GCP_PROJECT_ID"))]
        gcp_project_id: String,
        /// GCP datastore URL
        #[arg(long, env("MPC_RECOVERY_GCP_DATASTORE_URL"))]
        gcp_datastore_url: Option<String>,
        /// URL to the public key used to sign JWT tokens
        #[arg(long, env("MPC_RECOVERY_JWT_SIGNATURE_PK_URL"))]
        jwt_signature_pk_url: String,
    },
    StartSign {
        /// Environment to run in (`dev` or `prod`)
        #[arg(long, env("MPC_RECOVERY_ENV"), default_value("dev"))]
        env: String,
        /// Node ID
        #[arg(long, env("MPC_RECOVERY_NODE_ID"))]
        node_id: u64,
        /// Cipher key to encrypt stored user credentials, will be pulled from GCP Secret Manager if omitted
        #[arg(long, env("MPC_RECOVERY_CIPHER_KEY"))]
        cipher_key: Option<String>,
        /// Secret key share, will be pulled from GCP Secret Manager if omitted
        #[arg(long, env("MPC_RECOVERY_SK_SHARE"))]
        sk_share: Option<String>,
        /// The web port for this server
        #[arg(long, env("MPC_RECOVERY_WEB_PORT"))]
        web_port: u16,
        /// JSON list of related items to be used to verify OIDC tokens.
        #[arg(long, env("OIDC_PROVIDERS"))]
        oidc_providers: Option<String>,
        /// Filepath to a JSON list of related items to be used to verify OIDC tokens.
        #[arg(long, value_parser, env("OIDC_PROVIDERS_FILEPATH"))]
        oidc_providers_filepath: Option<PathBuf>,
        /// GCP project ID
        #[arg(long, env("MPC_RECOVERY_GCP_PROJECT_ID"))]
        gcp_project_id: String,
        /// GCP datastore URL
        #[arg(long, env("MPC_RECOVERY_GCP_DATASTORE_URL"))]
        gcp_datastore_url: Option<String>,
        /// URL to the public key used to sign JWT tokens
        #[arg(long, env("MPC_RECOVERY_JWT_SIGNATURE_PK_URL"))]
        jwt_signature_pk_url: String,
    },
    RotateSignNodeCipher {
        /// Environment to run in (`dev` or `prod`)
        #[arg(long, env("MPC_RECOVERY_ENV"), default_value("dev"))]
        env: String,
        /// If no `new_env` is specified, the rotation will be done inplace in the current `env`.
        #[arg(long, env("MPC_RECOVERY_ROTATE_INPLACE"))]
        new_env: Option<String>,
        /// Node ID
        #[arg(long, env("MPC_RECOVERY_NODE_ID"))]
        node_id: u64,
        /// Old cipher key, will be pulled from GCP Secret Manager if omitted
        #[arg(long, env("MPC_RECOVERY_OLD_CIPHER_KEY"))]
        old_cipher_key: Option<String>,
        /// The new cipher key to replace each encrypted record with.
        #[arg(long, env("MPC_RECOVERY_NEW_CIPHER_KEY"))]
        new_cipher_key: Option<String>,
        /// GCP project ID
        #[arg(long, env("MPC_RECOVERY_GCP_PROJECT_ID"))]
        gcp_project_id: String,
        /// GCP datastore URL
        #[arg(long, env("MPC_RECOVERY_GCP_DATASTORE_URL"))]
        gcp_datastore_url: Option<String>,
    },
}

async fn load_sh_skare(
    gcp_service: &GcpService,
    env: &str,
    node_id: u64,
    sk_share_arg: Option<String>,
) -> anyhow::Result<String> {
    match sk_share_arg {
        Some(sk_share) => Ok(sk_share),
        None => {
            let name = format!("mpc-recovery-secret-share-{node_id}-{env}/versions/latest");
            Ok(std::str::from_utf8(&gcp_service.load_secret(name).await?)?.to_string())
        }
    }
}

async fn load_cipher_key(
    gcp_service: &GcpService,
    env: &str,
    node_id: u64,
    cipher_key_arg: Option<String>,
) -> anyhow::Result<String> {
    match cipher_key_arg {
        Some(cipher_key) => Ok(cipher_key),
        None => {
            let name = format!("mpc-recovery-encryption-cipher-{node_id}-{env}/versions/latest");
            Ok(std::str::from_utf8(&gcp_service.load_secret(name).await?)?.to_string())
        }
    }
}

async fn load_account_creator(
    gcp_service: &GcpService,
    env: &str,
    account_creator_id: &AccountId,
    account_creator_sk_arg: Option<String>,
    account_creator_multi_sk: Option<Vec<String>>,
) -> anyhow::Result<(SecretKey, KeyRotatingSigner)> {
    let (sk, sks) = match (account_creator_sk_arg, account_creator_multi_sk) {
        (Some(account_creator_sk), None) => {
            let sk: SecretKey = account_creator_sk.parse()?;
            (sk.clone(), vec![sk])
        }
        (None, Some(multi_sk)) => {
            let sks = multi_sk
                .into_iter()
                .map(|sk| sk.parse())
                .collect::<Result<Vec<SecretKey>, _>>()?;
            (sks[0].clone(), sks)
        }
        (None, None) => {
            let name = format!("mpc-recovery-account-creator-sk-{env}/versions/latest");
            let sk: SecretKey = std::str::from_utf8(&gcp_service.load_secret(name).await?)?.to_string().parse()?;

            (sk.clone(), vec![sk])
        },
        _ => anyhow::bail!("cannot supply both account creator cres: either account_creator_sk or account_creator_multi_sk must be supplied, but not both"),
    };

    Ok((
        sk,
        KeyRotatingSigner::from_signers(
            sks.into_iter()
                .map(|sk| InMemorySigner::from_secret_key(account_creator_id.clone(), sk)),
        ),
    ))
}

async fn load_entries<T>(
    gcp_service: &GcpService,
    env: &str,
    node_id: &str,
    data: Option<String>,
    path: Option<PathBuf>,
) -> anyhow::Result<T>
where
    T: DeserializeOwned,
{
    let entries = match (data, path) {
        (Some(data), None) => serde_json::from_str(&data)?,
        (None, Some(path)) => {
            let file = std::fs::File::open(path)?;
            let reader = std::io::BufReader::new(file);
            serde_json::from_reader(reader)?
        }
        (None, None) => {
            let name =
                format!("mpc-recovery-allowed-oidc-providers-{node_id}-{env}/versions/latest");
            let data = gcp_service.load_secret(name).await?;
            serde_json::from_str(std::str::from_utf8(&data)?)?
        }
        _ => return Err(anyhow::anyhow!("Invalid combination of data and path")),
    };

    Ok(entries)
}

#[tokio::main]
async fn main() -> anyhow::Result<()> {
    // Install global collector configured based on RUST_LOG env var.
    let mut subscriber = tracing_subscriber::fmt()
        .with_thread_ids(true)
        .with_env_filter(EnvFilter::from_default_env());
    // Check if running in Google Cloud Run: https://cloud.google.com/run/docs/container-contract#services-env-vars
    if std::env::var("K_SERVICE").is_ok() {
        // Disable colored logging as it messes up Google's log formatting
        subscriber = subscriber.with_ansi(false);
    }
    subscriber.init();
    let _span = tracing::trace_span!("cli").entered();

    match Cli::parse() {
        Cli::Generate { n } => {
            let GenerateResult { pk_set, secrets } = mpc_recovery::generate(n);
            tracing::info!("Public key set: {}", serde_json::to_string(&pk_set)?);
            for (i, (sk_share, cipher_key)) in secrets.iter().enumerate() {
                tracing::info!(
                    "Secret key share {}: {}",
                    i,
                    serde_json::to_string(sk_share)?
                );
                tracing::info!("Cipher {}: {}", i, hex::encode(cipher_key));
            }
        }
        Cli::StartLeader {
            env,
            web_port,
            sign_nodes,
            near_rpc,
            near_root_account,
            account_creator_id,
            account_creator_sk,
            account_creator_multi_sk,
            fast_auth_partners: partners,
            fast_auth_partners_filepath: partners_filepath,
            jwt_signature_pk_url,
            gcp_project_id,
            gcp_datastore_url,
        } => {
            let gcp_service =
                GcpService::new(env.clone(), gcp_project_id, gcp_datastore_url).await?;
            let (account_creator_sk, account_creator_signer) = load_account_creator(
                &gcp_service,
                &env,
                &account_creator_id,
                account_creator_sk,
                account_creator_multi_sk,
            )
            .await?;
            let partners = PartnerList {
                entries: load_entries(&gcp_service, &env, "leader", partners, partners_filepath)
                    .await?,
            };

            let config = LeaderConfig {
                env,
                port: web_port,
                sign_nodes,
                near_rpc,
                near_root_account,
                // TODO: Create such an account for testnet and mainnet in a secure way
                account_creator_id,
                account_creator_sk,
                account_creator_signer,
                partners,
                jwt_signature_pk_url,
            };

            mpc_recovery::run_leader_node(config).await;
        }
        Cli::StartSign {
            env,
            node_id,
            sk_share,
            cipher_key,
            web_port,
            oidc_providers,
            oidc_providers_filepath,
            gcp_project_id,
            gcp_datastore_url,
            jwt_signature_pk_url,
        } => {
            let gcp_service =
                GcpService::new(env.clone(), gcp_project_id, gcp_datastore_url).await?;
            let oidc_providers = OidcProviderList {
                entries: load_entries(
                    &gcp_service,
                    &env,
                    node_id.to_string().as_str(),
                    oidc_providers,
                    oidc_providers_filepath,
                )
                .await?,
            };
            let cipher_key = load_cipher_key(&gcp_service, &env, node_id, cipher_key).await?;
            let cipher_key = hex::decode(cipher_key)?;
            let cipher_key = GenericArray::<u8, U32>::clone_from_slice(&cipher_key);
            let cipher = Aes256Gcm::new(&cipher_key);

            let sk_share = load_sh_skare(&gcp_service, &env, node_id, sk_share).await?;

            // TODO Import just the private key and derive the rest
            let sk_share: ExpandedKeyPair = serde_json::from_str(&sk_share).unwrap();

            let config = SignerConfig {
                gcp_service,
                our_index: node_id,
                node_key: sk_share,
                cipher,
                port: web_port,
                oidc_providers,
                jwt_signature_pk_url,
            };

            mpc_recovery::run_sign_node(config).await;
        }
        Cli::RotateSignNodeCipher {
            env,
            new_env,
            node_id,
            old_cipher_key,
            new_cipher_key,
            gcp_project_id,
            gcp_datastore_url,
        } => {
            let gcp_service = GcpService::new(
                env.clone(),
                gcp_project_id.clone(),
                gcp_datastore_url.clone(),
            )
            .await?;

            let dest_gcp_service = if let Some(new_env) = new_env {
                GcpService::new(new_env, gcp_project_id, gcp_datastore_url).await?
            } else {
                gcp_service.clone()
            };

            let old_cipher_key =
                load_cipher_key(&gcp_service, &env, node_id, old_cipher_key).await?;
            let old_cipher_key = hex::decode(old_cipher_key)?;
            let old_cipher_key = GenericArray::<u8, U32>::clone_from_slice(&old_cipher_key);
            let old_cipher = Aes256Gcm::new(&old_cipher_key);

            let new_cipher_key =
                load_cipher_key(&gcp_service, &env, node_id, new_cipher_key).await?;
            let new_cipher_key = hex::decode(new_cipher_key)?;
            let new_cipher_key = GenericArray::<u8, U32>::clone_from_slice(&new_cipher_key);
            let new_cipher = Aes256Gcm::new(&new_cipher_key);

            migration::rotate_cipher(
                node_id as usize,
                &old_cipher,
                &new_cipher,
                &gcp_service,
                &dest_gcp_service,
            )
            .await?;
        }
    }

    Ok(())
=======
use mpc_recovery::Cli;

#[tokio::main]
async fn main() -> anyhow::Result<()> {
    mpc_recovery::run(Cli::parse()).await
>>>>>>> 6c56325a
}<|MERGE_RESOLUTION|>--- conflicted
+++ resolved
@@ -1,396 +1,7 @@
 use clap::Parser;
-<<<<<<< HEAD
-use mpc_recovery::{
-    firewall::allowed::{OidcProviderList, PartnerList},
-    gcp::GcpService,
-    sign_node::migration,
-    GenerateResult, LeaderConfig, SignerConfig,
-};
-use multi_party_eddsa::protocols::ExpandedKeyPair;
-use near_crypto::{InMemorySigner, SecretKey};
-use near_fetch::signer::KeyRotatingSigner;
-use near_primitives::types::AccountId;
-use serde::de::DeserializeOwned;
-use tracing_subscriber::EnvFilter;
-
-#[derive(Parser, Debug)]
-enum Cli {
-    Generate {
-        n: usize,
-    },
-    StartLeader {
-        /// Environment to run in (`dev` or `prod`)
-        #[arg(long, env("MPC_RECOVERY_ENV"), default_value("dev"))]
-        env: String,
-        /// The web port for this server
-        #[arg(long, env("MPC_RECOVERY_WEB_PORT"))]
-        web_port: u16,
-        /// The compute nodes to connect to
-        #[arg(long, value_parser, num_args = 1.., value_delimiter = ',', env("MPC_RECOVERY_SIGN_NODES"))]
-        sign_nodes: Vec<String>,
-        /// NEAR RPC address
-        #[arg(
-            long,
-            env("MPC_RECOVERY_NEAR_RPC"),
-            default_value("https://rpc.testnet.near.org")
-        )]
-        near_rpc: String,
-        /// NEAR root account that has linkdrop contract deployed on it
-        #[arg(long, env("MPC_RECOVERY_NEAR_ROOT_ACCOUNT"), default_value("testnet"))]
-        near_root_account: String,
-        /// Account creator ID
-        #[arg(long, env("MPC_RECOVERY_ACCOUNT_CREATOR_ID"))]
-        account_creator_id: AccountId,
-        /// TEMPORARY - Account creator ed25519 secret key
-        #[arg(long, env("MPC_RECOVERY_ACCOUNT_CREATOR_SK"))]
-        account_creator_sk: Option<String>,
-        /// TEMPORARY - Account creator ed25519 secret keys
-        #[arg(
-            long,
-            value_parser,
-            value_delimiter = ',',
-            env("MPC_RECOVERY_ACCOUNT_CREATOR_MULTI_SK")
-        )]
-        account_creator_multi_sk: Option<Vec<String>>,
-        /// JSON list of related items to be used to verify OIDC tokens.
-        #[arg(long, env("FAST_AUTH_PARTNERS"))]
-        fast_auth_partners: Option<String>,
-        /// Filepath to a JSON list of related items to be used to verify OIDC tokens.
-        #[arg(long, value_parser, env("FAST_AUTH_PARTNERS_FILEPATH"))]
-        fast_auth_partners_filepath: Option<PathBuf>,
-        /// GCP project ID
-        #[arg(long, env("MPC_RECOVERY_GCP_PROJECT_ID"))]
-        gcp_project_id: String,
-        /// GCP datastore URL
-        #[arg(long, env("MPC_RECOVERY_GCP_DATASTORE_URL"))]
-        gcp_datastore_url: Option<String>,
-        /// URL to the public key used to sign JWT tokens
-        #[arg(long, env("MPC_RECOVERY_JWT_SIGNATURE_PK_URL"))]
-        jwt_signature_pk_url: String,
-    },
-    StartSign {
-        /// Environment to run in (`dev` or `prod`)
-        #[arg(long, env("MPC_RECOVERY_ENV"), default_value("dev"))]
-        env: String,
-        /// Node ID
-        #[arg(long, env("MPC_RECOVERY_NODE_ID"))]
-        node_id: u64,
-        /// Cipher key to encrypt stored user credentials, will be pulled from GCP Secret Manager if omitted
-        #[arg(long, env("MPC_RECOVERY_CIPHER_KEY"))]
-        cipher_key: Option<String>,
-        /// Secret key share, will be pulled from GCP Secret Manager if omitted
-        #[arg(long, env("MPC_RECOVERY_SK_SHARE"))]
-        sk_share: Option<String>,
-        /// The web port for this server
-        #[arg(long, env("MPC_RECOVERY_WEB_PORT"))]
-        web_port: u16,
-        /// JSON list of related items to be used to verify OIDC tokens.
-        #[arg(long, env("OIDC_PROVIDERS"))]
-        oidc_providers: Option<String>,
-        /// Filepath to a JSON list of related items to be used to verify OIDC tokens.
-        #[arg(long, value_parser, env("OIDC_PROVIDERS_FILEPATH"))]
-        oidc_providers_filepath: Option<PathBuf>,
-        /// GCP project ID
-        #[arg(long, env("MPC_RECOVERY_GCP_PROJECT_ID"))]
-        gcp_project_id: String,
-        /// GCP datastore URL
-        #[arg(long, env("MPC_RECOVERY_GCP_DATASTORE_URL"))]
-        gcp_datastore_url: Option<String>,
-        /// URL to the public key used to sign JWT tokens
-        #[arg(long, env("MPC_RECOVERY_JWT_SIGNATURE_PK_URL"))]
-        jwt_signature_pk_url: String,
-    },
-    RotateSignNodeCipher {
-        /// Environment to run in (`dev` or `prod`)
-        #[arg(long, env("MPC_RECOVERY_ENV"), default_value("dev"))]
-        env: String,
-        /// If no `new_env` is specified, the rotation will be done inplace in the current `env`.
-        #[arg(long, env("MPC_RECOVERY_ROTATE_INPLACE"))]
-        new_env: Option<String>,
-        /// Node ID
-        #[arg(long, env("MPC_RECOVERY_NODE_ID"))]
-        node_id: u64,
-        /// Old cipher key, will be pulled from GCP Secret Manager if omitted
-        #[arg(long, env("MPC_RECOVERY_OLD_CIPHER_KEY"))]
-        old_cipher_key: Option<String>,
-        /// The new cipher key to replace each encrypted record with.
-        #[arg(long, env("MPC_RECOVERY_NEW_CIPHER_KEY"))]
-        new_cipher_key: Option<String>,
-        /// GCP project ID
-        #[arg(long, env("MPC_RECOVERY_GCP_PROJECT_ID"))]
-        gcp_project_id: String,
-        /// GCP datastore URL
-        #[arg(long, env("MPC_RECOVERY_GCP_DATASTORE_URL"))]
-        gcp_datastore_url: Option<String>,
-    },
-}
-
-async fn load_sh_skare(
-    gcp_service: &GcpService,
-    env: &str,
-    node_id: u64,
-    sk_share_arg: Option<String>,
-) -> anyhow::Result<String> {
-    match sk_share_arg {
-        Some(sk_share) => Ok(sk_share),
-        None => {
-            let name = format!("mpc-recovery-secret-share-{node_id}-{env}/versions/latest");
-            Ok(std::str::from_utf8(&gcp_service.load_secret(name).await?)?.to_string())
-        }
-    }
-}
-
-async fn load_cipher_key(
-    gcp_service: &GcpService,
-    env: &str,
-    node_id: u64,
-    cipher_key_arg: Option<String>,
-) -> anyhow::Result<String> {
-    match cipher_key_arg {
-        Some(cipher_key) => Ok(cipher_key),
-        None => {
-            let name = format!("mpc-recovery-encryption-cipher-{node_id}-{env}/versions/latest");
-            Ok(std::str::from_utf8(&gcp_service.load_secret(name).await?)?.to_string())
-        }
-    }
-}
-
-async fn load_account_creator(
-    gcp_service: &GcpService,
-    env: &str,
-    account_creator_id: &AccountId,
-    account_creator_sk_arg: Option<String>,
-    account_creator_multi_sk: Option<Vec<String>>,
-) -> anyhow::Result<(SecretKey, KeyRotatingSigner)> {
-    let (sk, sks) = match (account_creator_sk_arg, account_creator_multi_sk) {
-        (Some(account_creator_sk), None) => {
-            let sk: SecretKey = account_creator_sk.parse()?;
-            (sk.clone(), vec![sk])
-        }
-        (None, Some(multi_sk)) => {
-            let sks = multi_sk
-                .into_iter()
-                .map(|sk| sk.parse())
-                .collect::<Result<Vec<SecretKey>, _>>()?;
-            (sks[0].clone(), sks)
-        }
-        (None, None) => {
-            let name = format!("mpc-recovery-account-creator-sk-{env}/versions/latest");
-            let sk: SecretKey = std::str::from_utf8(&gcp_service.load_secret(name).await?)?.to_string().parse()?;
-
-            (sk.clone(), vec![sk])
-        },
-        _ => anyhow::bail!("cannot supply both account creator cres: either account_creator_sk or account_creator_multi_sk must be supplied, but not both"),
-    };
-
-    Ok((
-        sk,
-        KeyRotatingSigner::from_signers(
-            sks.into_iter()
-                .map(|sk| InMemorySigner::from_secret_key(account_creator_id.clone(), sk)),
-        ),
-    ))
-}
-
-async fn load_entries<T>(
-    gcp_service: &GcpService,
-    env: &str,
-    node_id: &str,
-    data: Option<String>,
-    path: Option<PathBuf>,
-) -> anyhow::Result<T>
-where
-    T: DeserializeOwned,
-{
-    let entries = match (data, path) {
-        (Some(data), None) => serde_json::from_str(&data)?,
-        (None, Some(path)) => {
-            let file = std::fs::File::open(path)?;
-            let reader = std::io::BufReader::new(file);
-            serde_json::from_reader(reader)?
-        }
-        (None, None) => {
-            let name =
-                format!("mpc-recovery-allowed-oidc-providers-{node_id}-{env}/versions/latest");
-            let data = gcp_service.load_secret(name).await?;
-            serde_json::from_str(std::str::from_utf8(&data)?)?
-        }
-        _ => return Err(anyhow::anyhow!("Invalid combination of data and path")),
-    };
-
-    Ok(entries)
-}
-
-#[tokio::main]
-async fn main() -> anyhow::Result<()> {
-    // Install global collector configured based on RUST_LOG env var.
-    let mut subscriber = tracing_subscriber::fmt()
-        .with_thread_ids(true)
-        .with_env_filter(EnvFilter::from_default_env());
-    // Check if running in Google Cloud Run: https://cloud.google.com/run/docs/container-contract#services-env-vars
-    if std::env::var("K_SERVICE").is_ok() {
-        // Disable colored logging as it messes up Google's log formatting
-        subscriber = subscriber.with_ansi(false);
-    }
-    subscriber.init();
-    let _span = tracing::trace_span!("cli").entered();
-
-    match Cli::parse() {
-        Cli::Generate { n } => {
-            let GenerateResult { pk_set, secrets } = mpc_recovery::generate(n);
-            tracing::info!("Public key set: {}", serde_json::to_string(&pk_set)?);
-            for (i, (sk_share, cipher_key)) in secrets.iter().enumerate() {
-                tracing::info!(
-                    "Secret key share {}: {}",
-                    i,
-                    serde_json::to_string(sk_share)?
-                );
-                tracing::info!("Cipher {}: {}", i, hex::encode(cipher_key));
-            }
-        }
-        Cli::StartLeader {
-            env,
-            web_port,
-            sign_nodes,
-            near_rpc,
-            near_root_account,
-            account_creator_id,
-            account_creator_sk,
-            account_creator_multi_sk,
-            fast_auth_partners: partners,
-            fast_auth_partners_filepath: partners_filepath,
-            jwt_signature_pk_url,
-            gcp_project_id,
-            gcp_datastore_url,
-        } => {
-            let gcp_service =
-                GcpService::new(env.clone(), gcp_project_id, gcp_datastore_url).await?;
-            let (account_creator_sk, account_creator_signer) = load_account_creator(
-                &gcp_service,
-                &env,
-                &account_creator_id,
-                account_creator_sk,
-                account_creator_multi_sk,
-            )
-            .await?;
-            let partners = PartnerList {
-                entries: load_entries(&gcp_service, &env, "leader", partners, partners_filepath)
-                    .await?,
-            };
-
-            let config = LeaderConfig {
-                env,
-                port: web_port,
-                sign_nodes,
-                near_rpc,
-                near_root_account,
-                // TODO: Create such an account for testnet and mainnet in a secure way
-                account_creator_id,
-                account_creator_sk,
-                account_creator_signer,
-                partners,
-                jwt_signature_pk_url,
-            };
-
-            mpc_recovery::run_leader_node(config).await;
-        }
-        Cli::StartSign {
-            env,
-            node_id,
-            sk_share,
-            cipher_key,
-            web_port,
-            oidc_providers,
-            oidc_providers_filepath,
-            gcp_project_id,
-            gcp_datastore_url,
-            jwt_signature_pk_url,
-        } => {
-            let gcp_service =
-                GcpService::new(env.clone(), gcp_project_id, gcp_datastore_url).await?;
-            let oidc_providers = OidcProviderList {
-                entries: load_entries(
-                    &gcp_service,
-                    &env,
-                    node_id.to_string().as_str(),
-                    oidc_providers,
-                    oidc_providers_filepath,
-                )
-                .await?,
-            };
-            let cipher_key = load_cipher_key(&gcp_service, &env, node_id, cipher_key).await?;
-            let cipher_key = hex::decode(cipher_key)?;
-            let cipher_key = GenericArray::<u8, U32>::clone_from_slice(&cipher_key);
-            let cipher = Aes256Gcm::new(&cipher_key);
-
-            let sk_share = load_sh_skare(&gcp_service, &env, node_id, sk_share).await?;
-
-            // TODO Import just the private key and derive the rest
-            let sk_share: ExpandedKeyPair = serde_json::from_str(&sk_share).unwrap();
-
-            let config = SignerConfig {
-                gcp_service,
-                our_index: node_id,
-                node_key: sk_share,
-                cipher,
-                port: web_port,
-                oidc_providers,
-                jwt_signature_pk_url,
-            };
-
-            mpc_recovery::run_sign_node(config).await;
-        }
-        Cli::RotateSignNodeCipher {
-            env,
-            new_env,
-            node_id,
-            old_cipher_key,
-            new_cipher_key,
-            gcp_project_id,
-            gcp_datastore_url,
-        } => {
-            let gcp_service = GcpService::new(
-                env.clone(),
-                gcp_project_id.clone(),
-                gcp_datastore_url.clone(),
-            )
-            .await?;
-
-            let dest_gcp_service = if let Some(new_env) = new_env {
-                GcpService::new(new_env, gcp_project_id, gcp_datastore_url).await?
-            } else {
-                gcp_service.clone()
-            };
-
-            let old_cipher_key =
-                load_cipher_key(&gcp_service, &env, node_id, old_cipher_key).await?;
-            let old_cipher_key = hex::decode(old_cipher_key)?;
-            let old_cipher_key = GenericArray::<u8, U32>::clone_from_slice(&old_cipher_key);
-            let old_cipher = Aes256Gcm::new(&old_cipher_key);
-
-            let new_cipher_key =
-                load_cipher_key(&gcp_service, &env, node_id, new_cipher_key).await?;
-            let new_cipher_key = hex::decode(new_cipher_key)?;
-            let new_cipher_key = GenericArray::<u8, U32>::clone_from_slice(&new_cipher_key);
-            let new_cipher = Aes256Gcm::new(&new_cipher_key);
-
-            migration::rotate_cipher(
-                node_id as usize,
-                &old_cipher,
-                &new_cipher,
-                &gcp_service,
-                &dest_gcp_service,
-            )
-            .await?;
-        }
-    }
-
-    Ok(())
-=======
 use mpc_recovery::Cli;
 
 #[tokio::main]
 async fn main() -> anyhow::Result<()> {
     mpc_recovery::run(Cli::parse()).await
->>>>>>> 6c56325a
 }