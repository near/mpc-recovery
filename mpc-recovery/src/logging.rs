--- conflicted
+++ resolved
@@ -85,14 +85,6 @@
 #[derive(Debug, clap::Parser)]
 pub struct Options {
     /// Enables export of span data using opentelemetry exporters.
-<<<<<<< HEAD
-    #[clap(long, value_enum, default_value = "off")]
-    pub opentelemetry: OpenTelemetryLevel,
-
-    /// Opentelemetry gRPC collector endpoint.
-    #[clap(long, default_value = "http://localhost:4317")]
-    pub otlp_endpoint: String,
-=======
     #[clap(
         long,
         env("MPC_RECOVERY_OPENTELEMETRY_LEVEL"),
@@ -108,7 +100,6 @@
         default_value = "http://localhost:4317"
     )]
     otlp_endpoint: String,
->>>>>>> ce229a13
 
     /// Whether the log needs to be colored.
     #[clap(long, value_enum, default_value = "auto")]
