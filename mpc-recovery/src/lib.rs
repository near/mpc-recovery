--- conflicted
+++ resolved
@@ -11,14 +11,11 @@
 use curv::elliptic::curves::Ed25519;
 use curv::elliptic::curves::Point;
 use multi_party_eddsa::protocols::ExpandedKeyPair;
-<<<<<<< HEAD
+use serde::de::DeserializeOwned;
+use tracing_subscriber::EnvFilter;
+
 use near_crypto::{InMemorySigner, SecretKey};
 use near_fetch::signer::KeyRotatingSigner;
-=======
->>>>>>> af97660b
-use serde::de::DeserializeOwned;
-use tracing_subscriber::EnvFilter;
-
 use near_primitives::types::AccountId;
 
 use crate::firewall::allowed::{OidcProviderList, PartnerList};
@@ -96,7 +93,6 @@
         /// Account creator ID
         #[arg(long, env("MPC_RECOVERY_ACCOUNT_CREATOR_ID"))]
         account_creator_id: AccountId,
-<<<<<<< HEAD
         /// TEMPORARY - Account creator ed25519 secret keys
         #[arg(
             long,
@@ -106,11 +102,6 @@
             default_value("[]")
         )]
         account_creator_sk: Vec<SecretKey>,
-=======
-        /// TEMPORARY - Account creator ed25519 secret key
-        #[arg(long, env("MPC_RECOVERY_ACCOUNT_CREATOR_SK"))]
-        account_creator_sk: Option<String>,
->>>>>>> af97660b
         /// JSON list of related items to be used to verify OIDC tokens.
         #[arg(long, env("FAST_AUTH_PARTNERS"))]
         fast_auth_partners: Option<String>,
@@ -126,12 +117,9 @@
         /// URL to the public key used to sign JWT tokens
         #[arg(long, env("MPC_RECOVERY_JWT_SIGNATURE_PK_URL"))]
         jwt_signature_pk_url: String,
-<<<<<<< HEAD
-=======
         /// Enables export of span data using opentelemetry protocol.
         #[clap(flatten)]
         logging_options: logging::Options,
->>>>>>> af97660b
     },
     StartSign {
         /// Environment to run in (`dev` or `prod`)
@@ -164,12 +152,9 @@
         /// URL to the public key used to sign JWT tokens
         #[arg(long, env("MPC_RECOVERY_JWT_SIGNATURE_PK_URL"))]
         jwt_signature_pk_url: String,
-<<<<<<< HEAD
-=======
         /// Enables export of span data using opentelemetry protocol.
         #[clap(flatten)]
         logging_options: logging::Options,
->>>>>>> af97660b
     },
     RotateSignNodeCipher {
         /// Environment to run in (`dev` or `prod`)
@@ -193,52 +178,24 @@
         /// GCP datastore URL
         #[arg(long, env("MPC_RECOVERY_GCP_DATASTORE_URL"))]
         gcp_datastore_url: Option<String>,
-<<<<<<< HEAD
-=======
         /// Enables export of span data using opentelemetry protocol.
         #[clap(flatten)]
         logging_options: logging::Options,
->>>>>>> af97660b
     },
 }
 
 pub async fn run(cmd: Cli) -> anyhow::Result<()> {
-<<<<<<< HEAD
-    // Install global collector configured based on RUST_LOG env var.
-    let mut subscriber = tracing_subscriber::fmt()
-        .with_thread_ids(true)
-        .with_env_filter(EnvFilter::from_default_env());
-    // Check if running in Google Cloud Run: https://cloud.google.com/run/docs/container-contract#services-env-vars
-    if std::env::var("K_SERVICE").is_ok() {
-        // Disable colored logging as it messes up Google's log formatting
-        subscriber = subscriber.with_ansi(false);
-    }
-    subscriber.init();
-    let _span = tracing::trace_span!("cli").entered();
-
-    match cmd {
-        Cli::Generate { n } => {
-            let GenerateResult { pk_set, secrets } = generate(n);
-            tracing::info!("Public key set: {}", serde_json::to_string(&pk_set)?);
-            for (i, (sk_share, cipher_key)) in secrets.iter().enumerate() {
-                tracing::info!(
-=======
     match cmd {
         Cli::Generate { n } => {
             let GenerateResult { pk_set, secrets } = generate(n);
             println!("Public key set: {}", serde_json::to_string(&pk_set)?);
             for (i, (sk_share, cipher_key)) in secrets.iter().enumerate() {
                 println!(
->>>>>>> af97660b
                     "Secret key share {}: {}",
                     i,
                     serde_json::to_string(sk_share)?
                 );
-<<<<<<< HEAD
-                tracing::info!("Cipher {}: {}", i, hex::encode(cipher_key));
-=======
                 println!("Cipher {}: {}", i, hex::encode(cipher_key));
->>>>>>> af97660b
             }
         }
         Cli::StartLeader {
@@ -254,14 +211,6 @@
             gcp_project_id,
             gcp_datastore_url,
             jwt_signature_pk_url,
-<<<<<<< HEAD
-        } => {
-            let gcp_service =
-                GcpService::new(env.clone(), gcp_project_id, gcp_datastore_url).await?;
-            let account_creator_signer =
-                load_account_creator(&gcp_service, &env, &account_creator_id, account_creator_sk)
-                    .await?;
-=======
             logging_options,
         } => {
             let _subscriber_guard = logging::default_subscriber_with_opentelemetry(
@@ -274,19 +223,14 @@
             .global();
             let gcp_service =
                 GcpService::new(env.clone(), gcp_project_id, gcp_datastore_url).await?;
-            let account_creator_sk =
-                load_account_creator_sk(&gcp_service, &env, account_creator_sk).await?;
->>>>>>> af97660b
+            let account_creator_signer =
+                load_account_creator(&gcp_service, &env, &account_creator_id, account_creator_sk)
+                    .await?;
             let partners = PartnerList {
                 entries: load_entries(&gcp_service, &env, "leader", partners, partners_filepath)
                     .await?,
             };
 
-<<<<<<< HEAD
-=======
-            let account_creator_sk = account_creator_sk.parse()?;
-
->>>>>>> af97660b
             let config = LeaderConfig {
                 env,
                 port: web_port,
@@ -295,11 +239,7 @@
                 near_root_account,
                 // TODO: Create such an account for testnet and mainnet in a secure way
                 account_creator_id,
-<<<<<<< HEAD
                 account_creator_signer,
-=======
-                account_creator_sk,
->>>>>>> af97660b
                 partners,
                 jwt_signature_pk_url,
             };
@@ -317,9 +257,6 @@
             gcp_project_id,
             gcp_datastore_url,
             jwt_signature_pk_url,
-<<<<<<< HEAD
-        } => {
-=======
             logging_options,
         } => {
             let _subscriber_guard = logging::default_subscriber_with_opentelemetry(
@@ -330,7 +267,6 @@
             )
             .await
             .global();
->>>>>>> af97660b
             let gcp_service =
                 GcpService::new(env.clone(), gcp_project_id, gcp_datastore_url).await?;
             let oidc_providers = OidcProviderList {
@@ -372,9 +308,6 @@
             new_cipher_key,
             gcp_project_id,
             gcp_datastore_url,
-<<<<<<< HEAD
-        } => {
-=======
             logging_options,
         } => {
             let _subscriber_guard = logging::default_subscriber_with_opentelemetry(
@@ -385,7 +318,6 @@
             )
             .await
             .global();
->>>>>>> af97660b
             let gcp_service = GcpService::new(
                 env.clone(),
                 gcp_project_id.clone(),
@@ -455,7 +387,6 @@
     }
 }
 
-<<<<<<< HEAD
 async fn load_account_creator(
     gcp_service: &GcpService,
     env: &str,
@@ -473,20 +404,6 @@
     Ok(KeyRotatingSigner::from_signers(sks.into_iter().map(|sk| {
         InMemorySigner::from_secret_key(account_creator_id.clone(), sk)
     })))
-=======
-async fn load_account_creator_sk(
-    gcp_service: &GcpService,
-    env: &str,
-    account_creator_sk_arg: Option<String>,
-) -> anyhow::Result<String> {
-    match account_creator_sk_arg {
-        Some(account_creator_sk) => Ok(account_creator_sk),
-        None => {
-            let name = format!("mpc-recovery-account-creator-sk-{env}/versions/latest");
-            Ok(std::str::from_utf8(&gcp_service.load_secret(name).await?)?.to_string())
-        }
-    }
->>>>>>> af97660b
 }
 
 async fn load_entries<T>(
@@ -537,10 +454,7 @@
                 gcp_project_id,
                 gcp_datastore_url,
                 jwt_signature_pk_url,
-<<<<<<< HEAD
-=======
                 logging_options,
->>>>>>> af97660b
             } => {
                 let mut buf = vec![
                     "start-leader".to_string(),
@@ -560,13 +474,6 @@
                     jwt_signature_pk_url,
                 ];
 
-<<<<<<< HEAD
-=======
-                if let Some(key) = account_creator_sk {
-                    buf.push("--account-creator-sk".to_string());
-                    buf.push(key);
-                }
->>>>>>> af97660b
                 if let Some(partners) = fast_auth_partners {
                     buf.push("--fast-auth-partners".to_string());
                     buf.push(partners);
@@ -583,15 +490,12 @@
                     buf.push("--sign-nodes".to_string());
                     buf.push(sign_node);
                 }
-<<<<<<< HEAD
                 for sk in account_creator_sk {
                     buf.push("--account-creator-sk".to_string());
                     buf.push(sk.to_string());
                 }
-=======
                 buf.extend(logging_options.into_str_args());
 
->>>>>>> af97660b
                 buf
             }
             Cli::StartSign {
@@ -605,10 +509,7 @@
                 gcp_project_id,
                 gcp_datastore_url,
                 jwt_signature_pk_url,
-<<<<<<< HEAD
-=======
                 logging_options,
->>>>>>> af97660b
             } => {
                 let mut buf = vec![
                     "start-sign".to_string(),
@@ -643,10 +544,7 @@
                     buf.push("--gcp-datastore-url".to_string());
                     buf.push(gcp_datastore_url);
                 }
-<<<<<<< HEAD
-=======
                 buf.extend(logging_options.into_str_args());
->>>>>>> af97660b
 
                 buf
             }
@@ -658,10 +556,7 @@
                 new_cipher_key,
                 gcp_project_id,
                 gcp_datastore_url,
-<<<<<<< HEAD
-=======
                 logging_options,
->>>>>>> af97660b
             } => {
                 let mut buf = vec![
                     "rotate-sign-node-cipher".to_string(),
@@ -688,10 +583,7 @@
                     buf.push("--gcp-datastore-url".to_string());
                     buf.push(gcp_datastore_url);
                 }
-<<<<<<< HEAD
-=======
                 buf.extend(logging_options.into_str_args());
->>>>>>> af97660b
 
                 buf
             }
