use self::aggregate_signer::{NodeInfo, Reveal, SignedCommitment, SigningState};
use self::user_credentials::UserCredentials;
use crate::gcp::GcpService;
<<<<<<< HEAD
use crate::msg::{AcceptNodePublicKeysRequest, SigShareRequest};
use crate::oauth::{OAuthTokenVerifier, UniversalTokenVerifier};
=======
use crate::msg::SigShareRequest;
use crate::oauth::OAuthTokenVerifier;
>>>>>>> 7bf95d25
use crate::primitives::InternalAccountId;
use crate::sign_node::pk_set::SignerNodePkSet;
use crate::NodeId;
use axum::{http::StatusCode, routing::post, Extension, Json, Router};
use curv::elliptic::curves::{Ed25519, Point};
use multi_party_eddsa::protocols::{self, ExpandedKeyPair};
use std::net::SocketAddr;
use std::sync::Arc;
use tokio::sync::RwLock;

pub mod aggregate_signer;
pub mod pk_set;
pub mod user_credentials;

<<<<<<< HEAD
#[tracing::instrument(level = "debug", skip(gcp_service, node_key))]
pub async fn run(gcp_service: GcpService, our_index: NodeId, node_key: ExpandedKeyPair, port: u16) {
=======
#[tracing::instrument(level = "debug", skip(gcp_service, node_key, nodes_public_keys))]
pub async fn run<T: OAuthTokenVerifier + 'static>(
    gcp_service: GcpService,
    our_index: NodeId,
    nodes_public_keys: Vec<Point<Ed25519>>,
    node_key: ExpandedKeyPair,
    port: u16,
) {
>>>>>>> 7bf95d25
    tracing::debug!("running a sign node");
    let our_index = usize::try_from(our_index).expect("This index is way to big");

    let pk_set = gcp_service
        .get::<_, SignerNodePkSet>(pk_set::MAIN_KEY)
        .await
        .unwrap_or_default();

    let pagoda_firebase_audience_id = "pagoda-firebase-audience-id".to_string();
    let signing_state = Arc::new(RwLock::new(SigningState::new()));
    let state = SignNodeState {
        gcp_service,
        node_key,
        signing_state,
        pagoda_firebase_audience_id,
        node_info: NodeInfo::new(our_index, pk_set.map(|set| set.public_keys)),
    };

    let app = Router::new()
        .route("/commit", post(commit::<T>))
        .route("/reveal", post(reveal))
        .route("/signature_share", post(signature_share))
        .route("/public_key", post(public_key))
        .route("/public_key_node", post(public_key_node))
        .route("/accept_pk_set", post(accept_pk_set))
        .layer(Extension(state));

    let addr = SocketAddr::from(([0, 0, 0, 0], port));
    tracing::debug!(?addr, "starting http server");
    axum::Server::bind(&addr)
        .serve(app.into_make_service())
        .await
        .unwrap();
}

#[derive(Clone)]
struct SignNodeState {
    gcp_service: GcpService,
    pagoda_firebase_audience_id: String,
    node_key: ExpandedKeyPair,
    signing_state: Arc<RwLock<SigningState>>,
    node_info: NodeInfo,
}

#[derive(thiserror::Error, Debug)]
enum CommitError {
    #[error("failed to verify oidc token: {0}")]
    OidcVerificationFailed(anyhow::Error),
    #[error("{0}")]
    Other(#[from] anyhow::Error),
}

async fn get_or_generate_user_creds(
    state: &SignNodeState,
    internal_account_id: InternalAccountId,
) -> anyhow::Result<UserCredentials> {
    match state
        .gcp_service
        .get::<_, UserCredentials>(format!(
            "{}/{}",
            state.node_info.our_index, internal_account_id
        ))
        .await
    {
        Ok(Some(user_credentials)) => {
            tracing::debug!(internal_account_id, "found an existing user");
            Ok(user_credentials)
        }
        Ok(None) => {
            let key_pair = ExpandedKeyPair::create();
            tracing::debug!(
                internal_account_id,
                public_key = ?key_pair.public_key,
                "generating credentials for a new user"
            );
            let user_credentials = UserCredentials {
                node_id: state.node_info.our_index,
                internal_account_id,
                key_pair,
            };
            state.gcp_service.insert(user_credentials.clone()).await?;
            Ok(user_credentials)
        }
        Err(e) => Err(e),
    }
}

async fn process_commit<T: OAuthTokenVerifier>(
    state: SignNodeState,
    request: SigShareRequest,
) -> Result<SignedCommitment, CommitError> {
    let oidc_token_claims =
        T::verify_token(&request.oidc_token, &state.pagoda_firebase_audience_id)
            .await
            .map_err(CommitError::OidcVerificationFailed)?;
    let internal_account_id = oidc_token_claims.get_internal_account_id();

    let user_credentials = get_or_generate_user_creds(&state, internal_account_id).await?;

    let response = state
        .signing_state
        .write()
        .await
        .get_commitment(
            &user_credentials.key_pair,
            &state.node_key,
            // TODO Restrict this payload
            request.payload,
        )
        .map_err(|e| anyhow::anyhow!(e))?;
    Ok(response)
}

#[tracing::instrument(level = "debug", skip_all, fields(id = state.node_info.our_index))]
async fn commit<T: OAuthTokenVerifier>(
    Extension(state): Extension<SignNodeState>,
    Json(request): Json<SigShareRequest>,
) -> (StatusCode, Json<Result<SignedCommitment, String>>) {
    if let Err(msg) = check_if_ready(&state).await {
        return (StatusCode::INTERNAL_SERVER_ERROR, Json(Err(msg)));
    }

    match process_commit::<T>(state, request).await {
        Ok(signed_commitment) => (StatusCode::OK, Json(Ok(signed_commitment))),
        Err(ref e @ CommitError::OidcVerificationFailed(ref err_msg)) => {
            tracing::error!(err = ?e);
            (
                StatusCode::BAD_REQUEST,
                Json(Err(format!("failed to verify oidc token: {}", err_msg))),
            )
        }
        Err(e) => {
            tracing::error!(err = ?e);
            (
                StatusCode::BAD_REQUEST,
                Json(Err(format!("failed to process new account: {}", e))),
            )
        }
    }
}

#[tracing::instrument(level = "debug", skip_all, fields(id = state.node_info.our_index))]
async fn reveal(
    Extension(state): Extension<SignNodeState>,
    Json(request): Json<Vec<SignedCommitment>>,
) -> (StatusCode, Json<Result<Reveal, String>>) {
    if let Err(msg) = check_if_ready(&state).await {
        return (StatusCode::INTERNAL_SERVER_ERROR, Json(Err(msg)));
    }

    match state
        .signing_state
        .write()
        .await
        .get_reveal(state.node_info, request)
        .await
    {
        Ok(r) => {
            tracing::debug!("Successful reveal");
            (StatusCode::OK, Json(Ok(r)))
        }
        Err(e) => {
            tracing::error!("Reveal failed: {}", e);
            (StatusCode::BAD_REQUEST, Json(Err(e)))
        }
    }
}

#[tracing::instrument(level = "debug", skip_all, fields(id = state.node_info.our_index))]
async fn signature_share(
    Extension(state): Extension<SignNodeState>,
    Json(request): Json<Vec<Reveal>>,
) -> (StatusCode, Json<Result<protocols::Signature, String>>) {
    if let Err(msg) = check_if_ready(&state).await {
        return (StatusCode::INTERNAL_SERVER_ERROR, Json(Err(msg)));
    }

    match state
        .signing_state
        .write()
        .await
        .get_signature_share(state.node_info, request)
    {
        Ok(r) => {
            tracing::debug!("Successful signature share");
            (StatusCode::OK, Json(Ok(r)))
        }
        Err(e) => {
            tracing::error!("Signature share failed: {}", e);
            (StatusCode::BAD_REQUEST, Json(Err(e)))
        }
    }
}

#[tracing::instrument(level = "debug", skip_all, fields(id = state.node_info.our_index))]
async fn public_key(
    Extension(state): Extension<SignNodeState>,
    Json(request): Json<InternalAccountId>,
) -> (StatusCode, Json<Result<Point<Ed25519>, String>>) {
    match get_or_generate_user_creds(&state, request).await {
        Ok(user_credentials) => (
            StatusCode::OK,
            Json(Ok(user_credentials.public_key().clone())),
        ),
        Err(err) => {
            tracing::error!(?err);
            (
                StatusCode::INTERNAL_SERVER_ERROR,
                Json(Err(format!(
                    "failed to fetch/generate a public key for given account: {}",
                    err,
                ))),
            )
        }
    }
}

// TODO: remove type complexity
#[allow(clippy::type_complexity)]
#[tracing::instrument(level = "debug", skip_all, fields(id = state.node_info.our_index))]
async fn public_key_node(
    Extension(state): Extension<SignNodeState>,
    Json(_): Json<()>,
) -> (StatusCode, Json<Result<(usize, Point<Ed25519>), String>>) {
    (
        StatusCode::OK,
        Json(Ok((state.node_info.our_index, state.node_key.public_key))),
    )
}

#[tracing::instrument(level = "debug", skip_all, fields(id = state.node_info.our_index))]
async fn accept_pk_set(
    Extension(state): Extension<SignNodeState>,
    Json(request): Json<AcceptNodePublicKeysRequest>,
) -> (StatusCode, Json<Result<String, String>>) {
    let index = state.node_info.our_index;
    if request.public_keys.get(index) != Some(&state.node_key.public_key) {
        tracing::error!("provided secret share does not match the node id");
        return (StatusCode::BAD_REQUEST, Json(Err(format!(
            "Sign node could not accept the public keys: current node index={index} does not match up"))));
    }

    let mut public_keys = state.node_info.nodes_public_keys.write().await;
    if public_keys.is_some() {
        return (
            StatusCode::BAD_REQUEST,
            Json(Err(
                "This node is already initialized with public keys".to_string()
            )),
        );
    }
    tracing::debug!("Setting node public keys => {:?}", request.public_keys);
    public_keys.replace(request.public_keys.clone());
    match state
        .gcp_service
        .insert(SignerNodePkSet {
            public_keys: request.public_keys,
        })
        .await
    {
        Ok(_) => (
            StatusCode::OK,
            Json(Ok("Successfully set node public keys".to_string())),
        ),
        Err(_) => (
            StatusCode::INTERNAL_SERVER_ERROR,
            Json(Ok("failed to save the keys".to_string())),
        ),
    }
}

/// Validate whether the current state of the sign node is useable or not.
async fn check_if_ready(state: &SignNodeState) -> Result<(), String> {
    let public_keys = state.node_info.nodes_public_keys.read().await;
    if public_keys.is_none() {
        return Err(
            "Sign node is not ready yet: waiting on all public keys from leader node".into(),
        );
    }

    Ok(())
}<|MERGE_RESOLUTION|>--- conflicted
+++ resolved
@@ -1,13 +1,8 @@
 use self::aggregate_signer::{NodeInfo, Reveal, SignedCommitment, SigningState};
 use self::user_credentials::UserCredentials;
 use crate::gcp::GcpService;
-<<<<<<< HEAD
 use crate::msg::{AcceptNodePublicKeysRequest, SigShareRequest};
-use crate::oauth::{OAuthTokenVerifier, UniversalTokenVerifier};
-=======
-use crate::msg::SigShareRequest;
 use crate::oauth::OAuthTokenVerifier;
->>>>>>> 7bf95d25
 use crate::primitives::InternalAccountId;
 use crate::sign_node::pk_set::SignerNodePkSet;
 use crate::NodeId;
@@ -22,19 +17,13 @@
 pub mod pk_set;
 pub mod user_credentials;
 
-<<<<<<< HEAD
 #[tracing::instrument(level = "debug", skip(gcp_service, node_key))]
-pub async fn run(gcp_service: GcpService, our_index: NodeId, node_key: ExpandedKeyPair, port: u16) {
-=======
-#[tracing::instrument(level = "debug", skip(gcp_service, node_key, nodes_public_keys))]
 pub async fn run<T: OAuthTokenVerifier + 'static>(
     gcp_service: GcpService,
     our_index: NodeId,
-    nodes_public_keys: Vec<Point<Ed25519>>,
     node_key: ExpandedKeyPair,
     port: u16,
 ) {
->>>>>>> 7bf95d25
     tracing::debug!("running a sign node");
     let our_index = usize::try_from(our_index).expect("This index is way to big");
 
