--- conflicted
+++ resolved
@@ -67,11 +67,7 @@
 
     pub async fn get_reveal(
         &self,
-<<<<<<< HEAD
-        node_info: NodeInfo,
-=======
         node_info: &NodeInfo,
->>>>>>> a2ed2da1
         recieved_commitments: Vec<SignedCommitment>,
     ) -> Result<Reveal, AggregateSigningError> {
         // TODO Factor this out
@@ -100,11 +96,7 @@
 
     pub async fn get_signature_share(
         &self,
-<<<<<<< HEAD
-        node_info: NodeInfo,
-=======
         node_info: &NodeInfo,
->>>>>>> a2ed2da1
         signature_parts: Vec<Reveal>,
     ) -> Result<protocols::Signature, AggregateSigningError> {
         let i = node_info.our_index;
@@ -453,15 +445,6 @@
         ];
 
         let sig_shares = vec![
-<<<<<<< HEAD
-            s1.get_signature_share(ni(0), reveals.clone())
-                .await
-                .unwrap(),
-            s2.get_signature_share(ni(1), reveals.clone())
-                .await
-                .unwrap(),
-            s3.get_signature_share(ni(2), reveals).await.unwrap(),
-=======
             s1.get_signature_share(&ni(0), reveals.clone())
                 .await
                 .unwrap(),
@@ -469,7 +452,6 @@
                 .await
                 .unwrap(),
             s3.get_signature_share(&ni(2), reveals).await.unwrap(),
->>>>>>> a2ed2da1
         ];
 
         let signing_keys: Vec<_> = commitments
@@ -522,15 +504,6 @@
         ];
 
         let sig_shares = vec![
-<<<<<<< HEAD
-            s1.get_signature_share(ni(0), reveals.clone())
-                .await
-                .unwrap(),
-            s2.get_signature_share(ni(1), reveals.clone())
-                .await
-                .unwrap(),
-            s3.get_signature_share(ni(2), reveals).await.unwrap(),
-=======
             s1.get_signature_share(&ni(0), reveals.clone())
                 .await
                 .unwrap(),
@@ -538,7 +511,6 @@
                 .await
                 .unwrap(),
             s3.get_signature_share(&ni(2), reveals).await.unwrap(),
->>>>>>> a2ed2da1
         ];
 
         let signing_keys: Vec<_> = commitments
