--- conflicted
+++ resolved
@@ -75,18 +75,12 @@
     // Google: https://developers.google.com/identity/openid-connect/openid-connect#validatinganidtoken
     // Firebase: https://firebase.google.com/docs/auth/admin/verify-id-tokens#verify_id_tokens_using_a_third-party_jwt_library
     async fn verify_token(token: &str, audience: &str) -> anyhow::Result<IdTokenClaims> {
-<<<<<<< HEAD
-        let public_keys =
-            get_pagoda_firebase_public_keys().expect("Failed to get Firebase public keys");
-=======
-        let public_key = get_pagoda_firebase_public_key()
+        let public_keys = get_pagoda_firebase_public_keys()
             .map_err(|e| anyhow::anyhow!("failed to get Firebase public key: {e}"))?;
->>>>>>> b32e4ce3
 
         let pagoda_firebase_issuer_id: String =
             format!("https://securetoken.google.com/{}", audience);
 
-<<<<<<< HEAD
         let mut last_occured_error = anyhow::anyhow!("Unexpected error");
         for public_key in public_keys {
             match Self::validate_jwt(
@@ -106,17 +100,6 @@
             }
         }
         Err(last_occured_error)
-=======
-        let claims = Self::validate_jwt(
-            token,
-            public_key.as_bytes(),
-            &pagoda_firebase_issuer_id,
-            audience,
-        )
-        .map_err(|e| anyhow::anyhow!("failed to validate JWT: {e}"))?;
-
-        Ok(claims)
->>>>>>> b32e4ce3
     }
 }
 
@@ -160,32 +143,14 @@
     keys: Vec<Value>,
 }
 
-<<<<<<< HEAD
 fn get_pagoda_firebase_public_keys() -> anyhow::Result<Vec<String>> {
-=======
-fn get_pagoda_firebase_public_key() -> anyhow::Result<String> {
-    // TODO: handle errors
->>>>>>> b32e4ce3
     let url =
         "https://www.googleapis.com/robot/v1/metadata/x509/securetoken@system.gserviceaccount.com";
     let client = reqwest::blocking::Client::new();
     let response = client.get(url).send()?;
-<<<<<<< HEAD
     let json: HashMap<String, String> = response.json()?;
     let keys: Vec<String> = json.values().cloned().collect();
     Ok(keys)
-=======
-    let json: HashMap<String, Value> = response.json()?;
-    let key = json
-        .iter()
-        .next()
-        .ok_or_else(|| anyhow::anyhow!("Firebase response json object has no fields"))?
-        .1
-        .as_str()
-        .ok_or_else(|| anyhow::anyhow!("Firebase public key is not a valid string"))?
-        .to_string();
-    Ok(key)
->>>>>>> b32e4ce3
 }
 
 pub fn get_test_claims(sub: String) -> IdTokenClaims {
