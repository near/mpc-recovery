pub mod error;
pub mod msg;

use anyhow::Context;
use hyper::{Body, Client, Method, Request};

use near_crypto::PublicKey;
use near_jsonrpc_client::errors::{JsonRpcError, JsonRpcServerError};
use near_jsonrpc_primitives::types::query::RpcQueryError;
use near_primitives::hash::CryptoHash;
use near_primitives::types::{AccountId, BlockHeight, Nonce};
use near_primitives::views::FinalExecutionStatus;

use self::error::RelayerError;
use self::msg::{
    CreateAccountAtomicRequest, RegisterAccountRequest, SendMetaTxRequest, SendMetaTxResponse,
};

use crate::firewall::allowed::DelegateActionRelayer;

pub struct NearRpcAndRelayerClient {
    rpc_client: near_fetch::Client,
}

<<<<<<< HEAD
impl Clone for NearRpcAndRelayerClient {
    fn clone(&self) -> Self {
        Self {
            rpc_client: self.rpc_client.clone(),
        }
    }
}

=======
>>>>>>> 109aca24
impl NearRpcAndRelayerClient {
    pub fn connect(near_rpc: &str) -> Self {
        Self {
            rpc_client: near_fetch::Client::new(near_rpc),
        }
    }

    pub async fn access_key(
        &self,
        account_id: &AccountId,
        public_key: &PublicKey,
    ) -> Result<(CryptoHash, BlockHeight, Nonce), RelayerError> {
        let (nonce, hash, height) = self
            .rpc_client
            .fetch_nonce(account_id, public_key)
            .await
            .map_err(|e| match e {
                near_fetch::error::Error::RpcQueryError(JsonRpcError::ServerError(
                    JsonRpcServerError::HandlerError(RpcQueryError::UnknownAccount {
                        requested_account_id,
                        ..
                    }),
                )) => RelayerError::UnknownAccount(requested_account_id),
                near_fetch::error::Error::RpcQueryError(JsonRpcError::ServerError(
                    JsonRpcServerError::HandlerError(RpcQueryError::UnknownAccessKey {
                        public_key,
                        ..
                    }),
                )) => RelayerError::UnknownAccessKey(public_key),
                _ => anyhow::anyhow!(e).into(),
            })?;

        Ok((hash, height, nonce))
    }

    #[tracing::instrument(level = "debug", skip_all, fields(account_id = request.account_id.to_string()))]
    pub async fn register_account_and_allowance(
        &self,
        request: RegisterAccountRequest,
        relayer: DelegateActionRelayer,
    ) -> Result<(), RelayerError> {
        let mut req = Request::builder()
            .method(Method::POST)
            .uri(format!("{}/register_account", relayer.url))
            .header("content-type", "application/json");

        if let Some(api_key) = relayer.api_key {
            req = req.header("x-api-key", api_key);
        };

        let request = req
            .body(Body::from(
                serde_json::to_vec(&request)
                    .map_err(|e| RelayerError::DataConversionFailure(e.into()))?,
            ))
            .map_err(|e| RelayerError::NetworkFailure(e.into()))?;

        tracing::debug!("constructed http request to {}", relayer.url);
        let client = Client::new();
        let response = client
            .request(request)
            .await
            .map_err(|e| RelayerError::NetworkFailure(e.into()))?;

        let status = response.status();
        let response_body = hyper::body::to_bytes(response.into_body())
            .await
            .map_err(|e| RelayerError::NetworkFailure(e.into()))?;
        let msg = std::str::from_utf8(&response_body)
            .map_err(|e| RelayerError::DataConversionFailure(e.into()))?;

        if status.is_success() {
            tracing::debug!("success: {msg}");
            Ok(())
        } else {
            Err(RelayerError::RequestFailure(status, msg.to_string()))
        }
    }

    #[tracing::instrument(level = "debug", skip_all, fields(account_id = request.account_id.to_string()))]
    pub async fn create_account_atomic(
        &self,
        request: CreateAccountAtomicRequest,
        relayer: &DelegateActionRelayer,
    ) -> Result<(), RelayerError> {
        let mut req = Request::builder()
            .method(Method::POST)
            .uri(format!("{}/create_account_atomic", relayer.url))
            .header("content-type", "application/json");

        if let Some(api_key) = &relayer.api_key {
            req = req.header("x-api-key", api_key);
        };

        let request = req
            .body(Body::from(
                serde_json::to_vec(&request)
                    .map_err(|e| RelayerError::DataConversionFailure(e.into()))?,
            ))
            .map_err(|e| RelayerError::NetworkFailure(e.into()))?;

        tracing::debug!("constructed http request to {}", relayer.url);
        let client = Client::new();
        let response = client
            .request(request)
            .await
            .map_err(|e| RelayerError::NetworkFailure(e.into()))?;

        let status = response.status();
        let response_body = hyper::body::to_bytes(response.into_body())
            .await
            .map_err(|e| RelayerError::NetworkFailure(e.into()))?;
        let msg = std::str::from_utf8(&response_body)
            .map_err(|e| RelayerError::DataConversionFailure(e.into()))?;

        if status.is_success() {
            tracing::debug!(response_body = msg, "got response");
            Ok(())
        } else {
            Err(RelayerError::RequestFailure(status, msg.to_string()))
        }
    }

    #[tracing::instrument(level = "debug", skip_all, fields(receiver_id = request.delegate_action.receiver_id.to_string()))]
    pub async fn send_meta_tx(
        &self,
        request: SendMetaTxRequest,
        relayer: DelegateActionRelayer,
    ) -> Result<SendMetaTxResponse, RelayerError> {
        let request = Request::builder()
            .method(Method::POST)
            .uri(format!("{}/send_meta_tx", relayer.url))
            .header("content-type", "application/json")
            .body(Body::from(
                serde_json::to_vec(&request)
                    .map_err(|e| RelayerError::DataConversionFailure(e.into()))?,
            ))
            .context("failed to construct send_meta_tx request")
            .map_err(RelayerError::NetworkFailure)?;

        tracing::debug!("constructed http request to {}", relayer.url);
        let client = Client::new();
        let response = client
            .request(request)
            .await
            .context("failed to send send_meta_tx request to relayer")
            .map_err(RelayerError::NetworkFailure)?;
        let status = response.status();
        let response_body = hyper::body::to_bytes(response.into_body())
            .await
            .map_err(|e| RelayerError::NetworkFailure(e.into()))?;
        let msg = std::str::from_utf8(&response_body)
            .map_err(|e| RelayerError::DataConversionFailure(e.into()))?;

        if status.is_success() {
            tracing::debug!(response_body = msg, "got response");
            let response: SendMetaTxResponse = serde_json::from_slice(&response_body)
                .map_err(|e| RelayerError::DataConversionFailure(e.into()))?;
            match response.status {
                FinalExecutionStatus::NotStarted | FinalExecutionStatus::Started => {
                    Err(RelayerError::TxNotReady)
                }
                FinalExecutionStatus::Failure(e) => Err(RelayerError::TxExecutionFailure(e)),
                FinalExecutionStatus::SuccessValue(ref value) => {
                    tracing::debug!(
                        value = std::str::from_utf8(value)
                            .map_err(|e| RelayerError::DataConversionFailure(e.into()))?,
                        "success"
                    );
                    Ok(response)
                }
            }
        } else {
            Err(RelayerError::RequestFailure(status, msg.to_string()))
        }
    }

    pub(crate) async fn invalidate_cache_if_acc_creation_failed(
        &self,
        cache_key: &(AccountId, PublicKey),
        err_str: &str,
    ) {
        // InvalidNonce, cached nonce is potentially very far behind, so invalidate it.
        if err_str.contains("InvalidNonce")
            || err_str.contains("DelegateActionInvalidNonce")
            || err_str.contains("must be larger than nonce of the used access key")
        {
            self.rpc_client.invalidate_cache(cache_key).await;
        }
    }
}

#[cfg(test)]
mod tests {
    use super::*;

    const TESTNET_URL: &str = "https://rpc.testnet.near.org";

    #[tokio::test]
    async fn test_access_key() -> anyhow::Result<()> {
        let testnet = NearRpcAndRelayerClient::connect(TESTNET_URL);
        let (block_hash, block_height, nonce) = testnet
            .access_key(
                &"dev-1636354824855-78504059330123".parse()?,
                &"ed25519:8n5HXTibTDtXKAnEUPFUXXJoKqa5A1c2vWXt6LbRAcGn".parse()?,
            )
            .await?;

        assert_eq!(block_hash.0.len(), 32);
        assert!(block_height > 0);
        // Assuming no one will use this account ever again
        assert_eq!(nonce, 70526114000003);
        Ok(())
    }
}<|MERGE_RESOLUTION|>--- conflicted
+++ resolved
@@ -22,17 +22,6 @@
     rpc_client: near_fetch::Client,
 }
 
-<<<<<<< HEAD
-impl Clone for NearRpcAndRelayerClient {
-    fn clone(&self) -> Self {
-        Self {
-            rpc_client: self.rpc_client.clone(),
-        }
-    }
-}
-
-=======
->>>>>>> 109aca24
 impl NearRpcAndRelayerClient {
     pub fn connect(near_rpc: &str) -> Self {
         Self {
