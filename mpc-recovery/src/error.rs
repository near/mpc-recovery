use axum::extract::rejection::JsonRejection;
use axum::http::StatusCode;
use axum::response::Response;
use curv::elliptic::curves::{Ed25519, Point};
use curv::BigInt;
use near_crypto::{ParseKeyError, PublicKey};
use near_primitives::account::id::ParseAccountError;

use crate::relayer::error::RelayerError;
use crate::sign_node::oidc::OidcDigest;

// TODO: maybe want to flatten out the error types to be ErrorCode + ErrorData
/// This enum error type serves as one true source of all errors in mpc-recovery
/// crate. It is used to unify all errors that can happen in the application.
#[derive(Debug, thiserror::Error)]
pub enum MpcError {
    #[error(transparent)]
    JsonExtractorRejection(#[from] JsonRejection),
    #[error(transparent)]
    SignNodeRejection(#[from] SignNodeError),
    #[error(transparent)]
    LeaderNodeRejection(#[from] LeaderNodeError),
}

impl MpcError {
    pub fn status(&self) -> StatusCode {
        match self {
            Self::JsonExtractorRejection(json_rejection) => json_rejection.status(),
            Self::LeaderNodeRejection(error) => error.code(),
            Self::SignNodeRejection(error) => error.code(),
        }
    }

    pub fn safe_error_message(&self) -> String {
        if self.status().is_server_error() {
            "Internal Server Error: Unexpected issue occurred. The backend team was notified."
                .to_string()
        } else {
            match self {
                Self::JsonExtractorRejection(json_rejection) => json_rejection.body_text(),
                Self::LeaderNodeRejection(error) => error.to_string(),
                Self::SignNodeRejection(error) => error.to_string(),
            }
        }
    }
}

// We implement `IntoResponse` so MpcError can be used as a response
impl axum::response::IntoResponse for MpcError {
    fn into_response(self) -> Response {
        (self.status(), axum::Json(self.safe_error_message())).into_response()
    }
}

#[derive(Debug, thiserror::Error)]
pub enum LeaderNodeError {
    #[error("client error: {0}")]
    ClientError(String, StatusCode),
    #[error("server error: {0}")]
    ServerError(String),
    #[error("{0}")]
    DataConversionFailure(anyhow::Error),
    #[error("aggregate signing failed: {0}")]
    AggregateSigningFailed(#[from] AggregateSigningError),
    #[error("malformed account id: {0}")]
    MalformedAccountId(String, ParseAccountError),
    #[error("failed to verify signature: {0}")]
    SignatureVerificationFailed(anyhow::Error),
    #[error("failed to verify oidc token: {0}")]
    OidcVerificationFailed(anyhow::Error),
    #[error("relayer error: {0}")]
    RelayerError(#[from] RelayerError),
    #[error("recovery key can not be deleted: {0}")]
    RecoveryKeyCanNotBeDeleted(PublicKey),
    #[error("failed to retrieve recovery pk, check digest signature: {0}")]
    FailedToRetrieveRecoveryPk(anyhow::Error),
    #[error("timeout gathering sign node pks")]
    TimeoutGatheringPublicKeys,
    #[error("network error: {0}")]
    NetworkRejection(#[from] reqwest::Error),
    #[error(transparent)]
    Other(#[from] anyhow::Error),
}

impl LeaderNodeError {
    pub fn code(&self) -> StatusCode {
        match self {
            LeaderNodeError::ClientError(_, code) => *code,
            LeaderNodeError::ServerError(_) => StatusCode::INTERNAL_SERVER_ERROR,
            LeaderNodeError::DataConversionFailure(_) => StatusCode::BAD_REQUEST,
            LeaderNodeError::AggregateSigningFailed(err) => err.code(),
            LeaderNodeError::SignatureVerificationFailed(_) => StatusCode::BAD_REQUEST,
            LeaderNodeError::OidcVerificationFailed(_) => StatusCode::UNAUTHORIZED,
            LeaderNodeError::MalformedAccountId(_, _) => StatusCode::BAD_REQUEST,
            LeaderNodeError::RelayerError(_) => StatusCode::FAILED_DEPENDENCY,
            LeaderNodeError::TimeoutGatheringPublicKeys => StatusCode::INTERNAL_SERVER_ERROR,
            LeaderNodeError::RecoveryKeyCanNotBeDeleted(_) => StatusCode::BAD_REQUEST,
            LeaderNodeError::FailedToRetrieveRecoveryPk(_) => StatusCode::UNAUTHORIZED,
            LeaderNodeError::NetworkRejection(err) => {
                err.status().unwrap_or(StatusCode::REQUEST_TIMEOUT)
            }
            LeaderNodeError::Other(_) => StatusCode::INTERNAL_SERVER_ERROR,
        }
    }
}

#[derive(Debug, thiserror::Error)]
pub enum SignNodeError {
    #[error("malformed account id: {0}")]
    MalformedAccountId(String, ParseAccountError),
    #[error("malformed public key {0}: {1}")]
    MalformedPublicKey(String, ParseKeyError),
    #[error("failed to verify signature: {0}")]
    DigestSignatureVerificationFailed(anyhow::Error),
    #[error("failed to verify oidc token: {0}")]
    OidcVerificationFailed(anyhow::Error),
    #[error("oidc token {0:?} already claimed with another key")]
    OidcTokenAlreadyClaimed(OidcDigest),
    #[error("oidc token {0:?} was claimed with another key")]
    OidcTokenClaimedWithAnotherKey(OidcDigest),
    #[error("oidc token {0:?} was not claimed")]
    OidcTokenNotClaimed(OidcDigest),
    #[error("aggregate signing failed: {0}")]
    AggregateSigningFailed(#[from] AggregateSigningError),
    #[error("This kind of action can not be performed")]
    UnsupportedAction,
    #[error(transparent)]
    Other(#[from] anyhow::Error),
}

impl SignNodeError {
    pub fn code(&self) -> StatusCode {
        match self {
            // TODO: this case was not speicifically handled before. Check if it is the right code
            Self::MalformedAccountId(_, _) => StatusCode::BAD_REQUEST,
            Self::MalformedPublicKey(_, _) => StatusCode::BAD_REQUEST,
<<<<<<< HEAD
            Self::DigestSignatureVerificationFailed(_) => StatusCode::UNAUTHORIZED,
            Self::OidcVerificationFailed(_) => StatusCode::BAD_REQUEST,
=======
            Self::SignatureVerificationFailed(_) => StatusCode::BAD_REQUEST,
            Self::OidcVerificationFailed(_) => StatusCode::UNAUTHORIZED,
>>>>>>> 563f5f26
            Self::OidcTokenAlreadyClaimed(_) => StatusCode::UNAUTHORIZED,
            Self::OidcTokenClaimedWithAnotherKey(_) => StatusCode::UNAUTHORIZED,
            Self::OidcTokenNotClaimed(_) => StatusCode::UNAUTHORIZED,
            Self::AggregateSigningFailed(err) => err.code(),
            Self::UnsupportedAction => StatusCode::BAD_REQUEST,
            Self::Other(_) => StatusCode::INTERNAL_SERVER_ERROR,
        }
    }
}

#[derive(Debug, thiserror::Error)]
pub enum AggregateSigningError {
    #[error("invalid number of commitments: trying to fetch id={0} in {1} commitments")]
    InvalidCommitmentNumbers(usize, usize),
    #[error("invalid number of reveals: trying to fetch id={0} in {1} reveals")]
    InvalidRevealNumbers(usize, usize),
    #[error("commitment not found: {0}")]
    CommitmentNotFound(String),
    #[error("reveal not found: {0}")]
    RevealNotFound(String),
    #[error("in a commitment r={0:?}, blind={1}; expected {2} but found {3}")]
    InvalidCommitment(Point<Ed25519>, BigInt, BigInt, BigInt),
    #[error("no node public keys available to sign")]
    NodeKeysUnavailable,
    #[error("failed to verify signature: {0}")]
    SignatureVerificationFailed(anyhow::Error),
    #[error("{0}")]
    DataConversionFailure(anyhow::Error),
}

impl AggregateSigningError {
    pub fn code(&self) -> StatusCode {
        match self {
            Self::InvalidCommitmentNumbers(_, _) => StatusCode::BAD_REQUEST,
            Self::InvalidRevealNumbers(_, _) => StatusCode::BAD_REQUEST,
            Self::CommitmentNotFound(_) => StatusCode::BAD_REQUEST,
            Self::RevealNotFound(_) => StatusCode::BAD_REQUEST,
            Self::InvalidCommitment(_, _, _, _) => StatusCode::BAD_REQUEST,
            Self::NodeKeysUnavailable => StatusCode::BAD_REQUEST,
            Self::SignatureVerificationFailed(_) => StatusCode::BAD_REQUEST,
            Self::DataConversionFailure(_) => StatusCode::BAD_REQUEST,
        }
    }
}<|MERGE_RESOLUTION|>--- conflicted
+++ resolved
@@ -134,13 +134,8 @@
             // TODO: this case was not speicifically handled before. Check if it is the right code
             Self::MalformedAccountId(_, _) => StatusCode::BAD_REQUEST,
             Self::MalformedPublicKey(_, _) => StatusCode::BAD_REQUEST,
-<<<<<<< HEAD
             Self::DigestSignatureVerificationFailed(_) => StatusCode::UNAUTHORIZED,
             Self::OidcVerificationFailed(_) => StatusCode::BAD_REQUEST,
-=======
-            Self::SignatureVerificationFailed(_) => StatusCode::BAD_REQUEST,
-            Self::OidcVerificationFailed(_) => StatusCode::UNAUTHORIZED,
->>>>>>> 563f5f26
             Self::OidcTokenAlreadyClaimed(_) => StatusCode::UNAUTHORIZED,
             Self::OidcTokenClaimedWithAnotherKey(_) => StatusCode::UNAUTHORIZED,
             Self::OidcTokenNotClaimed(_) => StatusCode::UNAUTHORIZED,
