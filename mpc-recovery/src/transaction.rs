use near_crypto::{InMemorySigner, PublicKey, SecretKey};
use near_primitives::account::{AccessKey, AccessKeyPermission};
use near_primitives::transaction::{Action, AddKeyAction, FunctionCallAction};
use near_primitives::types::{AccountId, Nonce};

use near_primitives::delegate_action::{DelegateAction, NonDelegateAction, SignedDelegateAction};
use near_primitives::signable_message::{SignableMessage, SignableMessageType};

use serde::{Deserialize, Serialize};
use serde_json::json;

#[derive(Serialize, Deserialize)]
pub struct CreateAccountOptions {
    // Note: original structure contains other unrelated fields
    pub full_access_keys: Option<Vec<PublicKey>>,
}

#[allow(clippy::too_many_arguments)]
pub fn get_create_account_delegate_action(
    signer_id: AccountId,
    signer_pk: PublicKey,
    new_account_id: AccountId,
    new_account_recovery_pk: PublicKey,
<<<<<<< HEAD
    _new_account_user_pk: PublicKey,
    near_root_account: AccountId,
=======
    new_account_user_pk: PublicKey,
    network_type: NetworkType,
>>>>>>> e47d4a8d
    nonce: Nonce,
    max_block_height: u64,
) -> DelegateAction {
    let create_acc_options = CreateAccountOptions {
        full_access_keys: Some(vec![new_account_user_pk, new_account_recovery_pk]),
    };
    let create_acc_action = Action::FunctionCall(FunctionCallAction {
        method_name: "create_account_advanced".to_string(),
        args: json!({
            "new_account_id": new_account_id,
            "options": create_acc_options,
        })
        .to_string()
        .into_bytes(),
        gas: 300_000_000_000_000,
        deposit: 0,
    });

    let delegate_create_acc_action = NonDelegateAction::try_from(create_acc_action).unwrap();

    DelegateAction {
        sender_id: signer_id,
        receiver_id: near_root_account,
        actions: vec![delegate_create_acc_action],
        nonce,
        max_block_height,
        public_key: signer_pk,
    }
}

pub fn get_add_key_delegate_action(
    account_id: AccountId,
    signer_pk: PublicKey,
    new_public_key: PublicKey,
    nonce: Nonce,
    max_block_height: u64,
) -> DelegateAction {
    let add_key_action = Action::AddKey(AddKeyAction {
        public_key: new_public_key,
        access_key: AccessKey {
            nonce: 0,
            permission: AccessKeyPermission::FullAccess,
        },
    });

    let delegate_add_key_action = NonDelegateAction::try_from(add_key_action).unwrap();

    DelegateAction {
        sender_id: account_id.clone(),
        receiver_id: account_id,
        actions: vec![delegate_add_key_action],
        nonce,
        max_block_height,
        public_key: signer_pk,
    }
}

pub fn get_signed_delegated_action(
    delegate_action: DelegateAction,
    signer_id: AccountId,
    signer_sk: SecretKey,
) -> SignedDelegateAction {
    let signer = InMemorySigner::from_secret_key(signer_id, signer_sk);
    let signable_message =
        SignableMessage::new(&delegate_action, SignableMessageType::DelegateAction);
    let signature = signable_message.sign(&signer);

    SignedDelegateAction {
        delegate_action,
        signature,
    }
}<|MERGE_RESOLUTION|>--- conflicted
+++ resolved
@@ -21,13 +21,8 @@
     signer_pk: PublicKey,
     new_account_id: AccountId,
     new_account_recovery_pk: PublicKey,
-<<<<<<< HEAD
-    _new_account_user_pk: PublicKey,
+    new_account_user_pk: PublicKey,
     near_root_account: AccountId,
-=======
-    new_account_user_pk: PublicKey,
-    network_type: NetworkType,
->>>>>>> e47d4a8d
     nonce: Nonce,
     max_block_height: u64,
 ) -> DelegateAction {
