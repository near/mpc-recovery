--- conflicted
+++ resolved
@@ -1,12 +1,8 @@
 use crate::error::{AggregateSigningError, LeaderNodeError};
 use crate::msg::{SignNodeRequest, SignShareNodeRequest};
 use crate::sign_node::aggregate_signer::{Reveal, SignedCommitment};
-<<<<<<< HEAD
+use crate::sign_node::oidc::OidcToken;
 use anyhow::Context;
-=======
-use crate::sign_node::oidc::OidcToken;
-use anyhow::{anyhow, Context};
->>>>>>> be9ce2aa
 use curv::elliptic::curves::{Ed25519, Point};
 use ed25519_dalek::Signature;
 use futures::{future, FutureExt};
@@ -177,7 +173,7 @@
                 let ok = ok
                     .json::<Result<Res, String>>()
                     .await
-                    .map_err(|e| LeaderNodeError::DataConversionFailure(anyhow::anyhow!(e)))?;
+                    .map_err(|e| LeaderNodeError::DataConversionFailure(e.into()))?;
 
                 match ok {
                     Ok(res) => Ok(res),
