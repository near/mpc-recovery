--- conflicted
+++ resolved
@@ -126,7 +126,6 @@
     Ok(serde_json::from_slice(&response_body)?)
 }
 
-<<<<<<< HEAD
 #[derive(thiserror::Error, Debug)]
 enum NewAccountError {
     #[error("malformed account id: {0}")]
@@ -140,11 +139,11 @@
     #[error("{0}")]
     Other(#[from] anyhow::Error),
 }
-
 async fn process_new_account<T: OAuthTokenVerifier>(
+    state: LeaderState,
     request: NewAccountRequest,
-    state: LeaderState,
 ) -> Result<NewAccountResponse, NewAccountError> {
+    // Create a transaction to create new NEAR account
     let new_user_account_pk: PublicKey = request
         .public_key
         .parse()
@@ -156,49 +155,8 @@
     let oidc_token_claims = T::verify_token(&request.oidc_token)
         .await
         .map_err(NewAccountError::OidcVerificationFailed)?;
-    let internal_account_id = get_internal_account_id(oidc_token_claims);
-
-    // Get nonce and recent block hash
-    let nonce = state
-        .client
-        .access_key_nonce(
-            state.account_creator_id.clone(),
-            state.account_creator_sk.public_key(),
-        )
-        .await?;
-    let block_height = state.client.latest_block_height().await?;
-
-    // Create a delegate action to create new NEAR account
-    let delegate_action = get_create_account_delegate_action(
-        state.account_creator_id.clone(),
-        state.account_creator_sk.public_key(),
-        new_user_account_id.clone(),
-        get_user_recovery_pk(internal_account_id),
-        new_user_account_pk,
-        state.near_root_account.clone(),
-        nonce + 1,
-        block_height + 100,
-    )?;
-
-    // Sign with creator account private key
-    let signed_delegate_action = get_signed_delegated_action(
-        delegate_action,
-        state.account_creator_id.clone(),
-        state.account_creator_sk.clone(),
-    );
-
-    // Register account in the relayer
-=======
-async fn process_new_account(
-    state: &LeaderState,
-    request: &NewAccountRequest,
-    internal_acc_id: InternalAccountId,
-) -> anyhow::Result<(StatusCode, Json<NewAccountResponse>)> {
-    // Create a transaction to create new NEAR account
-    let new_user_account_pk: PublicKey = request.public_key.clone().parse()?;
-    let new_user_account_id: AccountId = request.near_account_id.clone().parse()?;
-
->>>>>>> 14102501
+    let internal_acc_id = get_internal_account_id(oidc_token_claims);
+
     state
         .client
         .register_account(RegisterAccountRequest {
@@ -208,17 +166,6 @@
         })
         .await?;
 
-<<<<<<< HEAD
-    // Send delegate action to relayer
-    let response = state.client.send_meta_tx(signed_delegate_action).await?;
-
-    // TODO: Probably need to check more fields
-    if matches!(response.status, FinalExecutionStatus::SuccessValue(_)) {
-        Ok(NewAccountResponse::Ok)
-    } else {
-        Err(anyhow::anyhow!("transaction failed with {:?}", response.status).into())
-    }
-=======
     nar::retry(|| async {
         // Get nonce and recent block hash
         let (_hash, block_height, nonce) = state
@@ -245,6 +192,7 @@
             state.account_creator_sk.clone(),
         );
 
+        // Send delegate action to relayer
         let result = state.client.send_meta_tx(signed_delegate_action).await;
         if let Err(err) = &result {
             let err_str = format!("{:?}", err);
@@ -263,16 +211,12 @@
 
         // TODO: Probably need to check more fields
         if matches!(response.status, FinalExecutionStatus::SuccessValue(_)) {
-            Ok((StatusCode::OK, Json(NewAccountResponse::Ok)))
+            Ok(NewAccountResponse::Ok)
         } else {
-            Err(anyhow::anyhow!(
-                "transaction failed with {:?}",
-                response.status
-            ))
+            Err(anyhow::anyhow!("transaction failed with {:?}", response.status).into())
         }
     })
     .await
->>>>>>> 14102501
 }
 
 fn get_internal_account_id(claims: IdTokenClaims) -> InternalAccountId {
@@ -328,7 +272,7 @@
         "new_account request"
     );
 
-    match process_new_account::<T>(request, state).await {
+    match process_new_account::<T>(state, request).await {
         Ok(response) => (StatusCode::OK, Json(response)),
         Err(ref e @ NewAccountError::MalformedPublicKey(ref pk, _)) => {
             tracing::error!(err = ?e);
@@ -349,7 +293,6 @@
     }
 }
 
-<<<<<<< HEAD
 #[derive(thiserror::Error, Debug)]
 enum AddKeyError {
     #[error("malformed account id: {0}")]
@@ -367,99 +310,34 @@
 async fn process_add_key<T: OAuthTokenVerifier>(
     state: LeaderState,
     request: AddKeyRequest,
-) -> anyhow::Result<AddKeyResponse, AddKeyError> {
+) -> Result<AddKeyResponse, AddKeyError> {
     let oidc_token_claims = T::verify_token(&request.oidc_token)
         .await
         .map_err(AddKeyError::OidcVerificationFailed)?;
-
+    let internal_acc_id = get_internal_account_id(oidc_token_claims);
     let user_account_id: AccountId = request
         .near_account_id
         .parse()
         .map_err(|e| AddKeyError::MalformedAccountId(request.near_account_id, e))?;
-
-    let internal_acc_id = get_internal_account_id(oidc_token_claims);
-
     let user_recovery_pk = get_user_recovery_pk(internal_acc_id.clone());
-
-    // Get nonce and recent block hash
-    let nonce = state
-        .client
-        .access_key_nonce(user_account_id.clone(), user_recovery_pk.clone())
-        .await?;
-    let block_height = state.client.latest_block_height().await?;
-
+    let user_recovery_sk = get_user_recovery_sk(internal_acc_id);
     let new_public_key: PublicKey = request
         .public_key
         .parse()
         .map_err(|e| AddKeyError::MalformedPublicKey(request.public_key, e))?;
 
-    let max_block_height: u64 = block_height + 100;
-
-    let delegate_action = get_add_key_delegate_action(
-        user_account_id.clone(),
-        user_recovery_pk,
-        new_public_key,
-        nonce + 1,
-        max_block_height,
-    )?;
-    let signed_delegate_action = get_signed_delegated_action(
-        delegate_action,
-        user_account_id,
-        get_user_recovery_sk(internal_acc_id),
-    );
-
-    let response = state.client.send_meta_tx(signed_delegate_action).await?;
-
-    // TODO: Probably need to check more fields
-    if matches!(response.status, FinalExecutionStatus::SuccessValue(_)) {
-        Ok(AddKeyResponse::Ok)
-    } else {
-        Err(anyhow::anyhow!("transaction failed with {:?}", response.status).into())
-    }
-=======
-async fn process_add_key(
-    state: &LeaderState,
-    request: &AddKeyRequest,
-    internal_acc_id: InternalAccountId,
-) -> anyhow::Result<(StatusCode, Json<AddKeyResponse>)> {
-    let user_account_id: AccountId = request.near_account_id.parse()?;
-    let new_public_key: PublicKey = request.public_key.parse()?;
-
     nar::retry(|| async {
         // Get nonce and recent block hash
-        let (_hash, block_height, nonce) = match state
+        let (_hash, block_height, nonce) = state
             .client
-            .access_key(
-                user_account_id.clone(),
-                get_user_recovery_pk(internal_acc_id.clone()),
-            )
-            .await
-        {
-            Ok(val) => val,
-            Err(RelayerError::UnknownAccount(account_id)) => {
-                return Ok((
-                    StatusCode::BAD_REQUEST,
-                    Json(AddKeyResponse::Err {
-                        msg: format!("account {account_id} does not exist"),
-                    }),
-                ))
-            }
-            Err(RelayerError::UnknownAccessKey(public_key)) => {
-                return Ok((
-                    StatusCode::BAD_REQUEST,
-                    Json(AddKeyResponse::Err {
-                        msg: format!("public key {public_key} does not exist"),
-                    }),
-                ))
-            }
-            Err(RelayerError::Other(e)) => return Err(e),
-        };
+            .access_key(user_account_id.clone(), user_recovery_pk.clone())
+            .await?;
 
         // Create a transaction to create a new account
         let max_block_height: u64 = block_height + 100;
         let delegate_action = get_add_key_delegate_action(
             user_account_id.clone(),
-            get_user_recovery_pk(internal_acc_id.clone()),
+            user_recovery_pk.clone(),
             new_public_key.clone(),
             nonce,
             max_block_height,
@@ -467,11 +345,11 @@
         let signed_delegate_action = get_signed_delegated_action(
             delegate_action,
             user_account_id.clone(),
-            get_user_recovery_sk(internal_acc_id.clone()),
+            user_recovery_sk.clone(),
         );
 
-        let result = state.client.send_meta_tx(signed_delegate_action).await;
-        if let Err(err) = result {
+        let resp = state.client.send_meta_tx(signed_delegate_action).await;
+        if let Err(err) = resp {
             let err_str = format!("{:?}", err);
             state
                 .client
@@ -483,13 +361,18 @@
                     &err_str,
                 )
                 .await;
-            return Err(err);
-        }
-
-        Ok((StatusCode::OK, Json(AddKeyResponse::Ok)))
+            return Err(err.into());
+        }
+        let resp = resp?;
+
+        // TODO: Probably need to check more fields
+        if matches!(resp.status, FinalExecutionStatus::SuccessValue(_)) {
+            Ok(AddKeyResponse::Ok)
+        } else {
+            Err(anyhow::anyhow!("transaction failed with {:?}", resp.status).into())
+        }
     })
     .await
->>>>>>> 14102501
 }
 
 #[tracing::instrument(level = "info", skip_all, fields(id = state.id))]
@@ -498,16 +381,10 @@
     Json(request): Json<AddKeyRequest>,
 ) -> (StatusCode, Json<AddKeyResponse>) {
     tracing::info!(
-<<<<<<< HEAD
-        near_account_id = hex::encode(request.near_account_id.clone()),
-        public_key = hex::encode(request.public_key.clone()),
+        near_account_id = hex::encode(&request.near_account_id),
+        public_key = hex::encode(&request.public_key),
         iodc_token = format!("{:.5}...", request.oidc_token),
         "add_key request"
-=======
-        access_token = format!("{:.5}...", request.oidc_token),
-        public_key = hex::encode(&request.public_key),
-        "new request"
->>>>>>> 14102501
     );
 
     match process_add_key::<T>(state, request).await {
