use crate::client::NearRpcAndRelayerClient;
use crate::key_recovery::{get_user_recovery_pk, get_user_recovery_sk};
use crate::msg::{
    AddKeyRequest, AddKeyResponse, LeaderRequest, LeaderResponse, NewAccountRequest,
    NewAccountResponse, SigShareRequest, SigShareResponse,
};
use crate::oauth::{IdTokenClaims, OAuthTokenVerifier, UniversalTokenVerifier};
use crate::primitives::InternalAccountId;
use crate::transaction::{
    get_add_key_delegate_action, get_create_account_delegate_action, get_signed_delegated_action,
};
use crate::NodeId;
use axum::{http::StatusCode, routing::post, Extension, Json, Router};
use futures::stream::FuturesUnordered;
use hyper::client::ResponseFuture;
use hyper::{Body, Client, Method, Request};
use near_crypto::{PublicKey, SecretKey};
use near_primitives::types::AccountId;
use std::collections::btree_map::Entry;
use std::collections::BTreeMap;
use std::net::SocketAddr;
use threshold_crypto::{PublicKeySet, SecretKeyShare};

pub struct Config {
    pub id: NodeId,
    pub pk_set: PublicKeySet,
    pub sk_share: SecretKeyShare,
    pub port: u16,
    pub sign_nodes: Vec<String>,
    pub near_rpc: String,
    pub relayer_url: String,
    pub account_creator_id: AccountId,
    // TODO: temporary solution
    pub account_creator_sk: SecretKey,
}

pub async fn run(config: Config) {
    let Config {
        id,
        pk_set,
        sk_share,
        port,
        sign_nodes,
        near_rpc,
        relayer_url,
        account_creator_id,
        account_creator_sk,
    } = config;
    let _span = tracing::debug_span!("run", id, port);
    tracing::debug!(?sign_nodes, "running a leader node");

    if pk_set.public_key_share(id) != sk_share.public_key_share() {
        tracing::error!("provided secret share does not match the node id");
        return;
    }

    let client = NearRpcAndRelayerClient::connect(&near_rpc, relayer_url);
    client
        .register_account_with_relayer(account_creator_id.clone())
        .await
        .unwrap();

    let state = LeaderState {
        id,
        pk_set,
        sk_share,
        sign_nodes,
        client,
        account_creator_id,
        account_creator_sk,
    };

    let app = Router::new()
        .route("/submit", post(submit::<UniversalTokenVerifier>))
        .route("/new_account", post(new_account::<UniversalTokenVerifier>))
        .route("/add_key", post(add_key::<UniversalTokenVerifier>))
        .layer(Extension(state));

    let addr = SocketAddr::from(([0, 0, 0, 0], port));
    tracing::debug!(?addr, "starting http server");
    axum::Server::bind(&addr)
        .serve(app.into_make_service())
        .await
        .unwrap();
}

#[derive(Clone)]
struct LeaderState {
    id: NodeId,
    pk_set: PublicKeySet,
    sk_share: SecretKeyShare,
    sign_nodes: Vec<String>,
    client: NearRpcAndRelayerClient,
    account_creator_id: AccountId,
    // TODO: temporary solution
    account_creator_sk: SecretKey,
}

async fn parse(response_future: ResponseFuture) -> anyhow::Result<SigShareResponse> {
    let response = response_future.await?;
    let response_body = hyper::body::to_bytes(response.into_body()).await?;
    Ok(serde_json::from_slice(&response_body)?)
}

async fn process_new_account(
    state: &LeaderState,
    request: &NewAccountRequest,
    internal_acc_id: InternalAccountId,
) -> anyhow::Result<(StatusCode, Json<NewAccountResponse>)> {
    // Get nonce and recent block hash
    let nonce = state
        .client
        .access_key_nonce(
            state.account_creator_id.clone(),
            state.account_creator_sk.public_key(),
        )
        .await?;
    let block_height = state.client.latest_block_height().await?;

    // Create a transaction to create new NEAR account
<<<<<<< HEAD
    let new_user_account_id: AccountId = request.account_id.clone().parse().unwrap();
    let new_user_account_pk: PublicKey = request.public_key.clone().parse().unwrap();
=======
    let new_user_account_id: AccountId = request.near_account_id.clone().parse().unwrap();
    let internal_user_id: InternalAccountId = "tmp".parse().unwrap(); // TODO:get real user id from ID token
>>>>>>> ab7f81f3

    let delegate_action = get_create_account_delegate_action(
        state.account_creator_id.clone(),
        state.account_creator_sk.public_key(),
        new_user_account_id.clone(),
        get_user_recovery_pk(internal_acc_id),
        new_user_account_pk,
        crate::transaction::NetworkType::Testnet,
        nonce + 1,
        block_height + 100,
    );
    let signed_delegate_action = get_signed_delegated_action(
        delegate_action,
        state.account_creator_id.clone(),
        state.account_creator_sk.clone(),
    );

    state
        .client
        .register_account_with_relayer(new_user_account_id)
        .await?;

    state
        .client
        .send_tx_via_relayer(signed_delegate_action)
        .await?;

    Ok((StatusCode::OK, Json(NewAccountResponse::Ok)))
}

pub fn get_internal_account_id(claims: IdTokenClaims) -> InternalAccountId {
    format!("{}:{}", claims.iss, claims.sub)
}

#[tracing::instrument(level = "info", skip_all, fields(id = state.id))]
async fn new_account<T: OAuthTokenVerifier>(
    Extension(state): Extension<LeaderState>,
    Json(request): Json<NewAccountRequest>,
) -> (StatusCode, Json<NewAccountResponse>) {
    tracing::info!(
        access_token = format!("{:.5}...", request.oidc_token),
        "new request"
    );

<<<<<<< HEAD
    match T::verify_token(&request.id_token).await {
        Ok(claims) => {
=======
    match T::verify_token(&request.oidc_token).await {
        Ok(_) => {
>>>>>>> ab7f81f3
            tracing::info!("access token is valid");
            match process_new_account(&state, &request, get_internal_account_id(claims)).await {
                Ok(result) => result,
                Err(e) => {
                    tracing::error!(err = ?e);
                    (
                        StatusCode::INTERNAL_SERVER_ERROR,
                        Json(NewAccountResponse::Err {
                            msg: format!("failed to process new account: {}", e),
                        }),
                    )
                }
            }
        }
        Err(e) => {
            tracing::error!("access token verification failed");
            (
                StatusCode::UNAUTHORIZED,
                Json(NewAccountResponse::Err {
                    msg: format!("access token verification failed: {}", e),
                }),
            )
        }
    }
}

async fn process_add_key(
    state: &LeaderState,
    request: &AddKeyRequest,
    internal_acc_id: InternalAccountId,
) -> anyhow::Result<(StatusCode, Json<AddKeyResponse>)> {
<<<<<<< HEAD
    let user_account_id: AccountId = request.account_id.parse()?;
=======
    let user_account_id: AccountId = request.near_account_id.parse().unwrap();
    let internal_user_id: InternalAccountId = "tmp".parse().unwrap(); // TODO:get real user id from ID token
>>>>>>> ab7f81f3

    // Get nonce and recent block hash
    let nonce = state
        .client
        .access_key_nonce(
            user_account_id.clone(),
            get_user_recovery_pk(internal_acc_id.clone()).clone(),
        )
        .await?;
    let block_height = state.client.latest_block_height().await?;

    // Create a transaction to create a new account
    let new_public_key: PublicKey = request.public_key.clone().parse()?;

    let max_block_height: u64 = block_height + 100;

    let delegate_action = get_add_key_delegate_action(
        user_account_id.clone(),
        get_user_recovery_pk(internal_acc_id.clone()),
        new_public_key,
        nonce,
        max_block_height,
    );
    let signed_delegate_action = get_signed_delegated_action(
        delegate_action,
        user_account_id,
        get_user_recovery_sk(internal_acc_id),
    );

    state
        .client
        .send_tx_via_relayer(signed_delegate_action)
        .await?;

    Ok((StatusCode::OK, Json(AddKeyResponse::Ok)))
}

#[tracing::instrument(level = "info", skip_all, fields(id = state.id))]
async fn add_key<T: OAuthTokenVerifier>(
    Extension(state): Extension<LeaderState>,
    Json(request): Json<AddKeyRequest>,
) -> (StatusCode, Json<AddKeyResponse>) {
    tracing::info!(
        access_token = format!("{:.5}...", request.oidc_token),
        public_key = hex::encode(request.public_key.clone()),
        "new request"
    );

<<<<<<< HEAD
    match T::verify_token(&request.id_token).await {
        Ok(claims) => {
=======
    match T::verify_token(&request.oidc_token).await {
        Ok(_) => {
>>>>>>> ab7f81f3
            tracing::info!("access token is valid");
            match process_add_key(&state, &request, get_internal_account_id(claims)).await {
                Ok(result) => result,
                Err(e) => {
                    tracing::error!(err = ?e);
                    (
                        StatusCode::INTERNAL_SERVER_ERROR,
                        Json(AddKeyResponse::Err {
                            msg: "internal error".to_string(),
                        }),
                    )
                }
            }
        }
        Err(_) => {
            tracing::error!("access token verification failed");
            (
                StatusCode::UNAUTHORIZED,
                Json(AddKeyResponse::Err {
                    msg: "access token verification failed".into(),
                }),
            )
        }
    }
}

#[tracing::instrument(level = "debug", skip_all, fields(id = state.id))]
async fn submit<T: OAuthTokenVerifier>(
    Extension(state): Extension<LeaderState>,
    Json(request): Json<LeaderRequest>,
) -> (StatusCode, Json<LeaderResponse>) {
    tracing::info!(payload = request.payload, "submit request");

    // TODO: extract access token from payload
    let access_token = "validToken";
    match T::verify_token(access_token).await {
        Ok(_) => {
            tracing::info!("access token is valid");
            // continue execution
        }
        Err(_) => {
            tracing::error!("access token verification failed");
            return (StatusCode::UNAUTHORIZED, Json(LeaderResponse::Err));
        }
    }

    let sig_share_request = SigShareRequest {
        payload: request.payload.clone(),
    };
    let payload_json = match serde_json::to_string(&sig_share_request) {
        Ok(payload_json) => payload_json,
        Err(err) => {
            tracing::error!(%err, "failed to convert payload back to json");
            return (StatusCode::INTERNAL_SERVER_ERROR, Json(LeaderResponse::Err));
        }
    };

    let response_futures = FuturesUnordered::new();
    for sign_node in state.sign_nodes {
        let req = match Request::builder()
            .method(Method::POST)
            .uri(format!("{}/sign", sign_node))
            .header("content-type", "application/json")
            .body(Body::from(payload_json.clone()))
        {
            Ok(req) => req,
            Err(err) => {
                tracing::error!(%err, "failed to construct a compute request");
                continue;
            }
        };

        let client = Client::new();
        response_futures.push(client.request(req));
    }

    let mut sig_shares = BTreeMap::new();
    sig_shares.insert(state.id, state.sk_share.sign(&request.payload));
    for response_future in response_futures {
        let (node_id, sig_share) = match parse(response_future).await {
            Ok(response) => match response {
                SigShareResponse::Ok { node_id, sig_share } => (node_id, sig_share),
                SigShareResponse::Err => {
                    tracing::error!("Received an error response");
                    continue;
                }
            },
            Err(err) => {
                tracing::error!(%err, "Failed to get response");
                continue;
            }
        };

        if state
            .pk_set
            .public_key_share(node_id)
            .verify(&sig_share, &request.payload)
        {
            match sig_shares.entry(node_id) {
                Entry::Vacant(e) => {
                    tracing::debug!(?sig_share, "received valid signature share");
                    e.insert(sig_share);
                }
                Entry::Occupied(e) if e.get() == &sig_share => {
                    tracing::error!(
                        node_id,
                        sig_share = ?e.get(),
                        "received a duplicate share"
                    );
                }
                Entry::Occupied(e) => {
                    tracing::error!(
                        node_id = node_id,
                        sig_share_1 = ?e.get(),
                        sig_share_2 = ?sig_share,
                        "received two different valid shares for the same node (should be impossible)"
                    );
                }
            }
        } else {
            tracing::error!("received invalid signature",);
        }

        if sig_shares.len() > state.pk_set.threshold() {
            tracing::debug!(
                "received {} valid signature shares, not waiting for the rest",
                sig_shares.len()
            );
            break;
        }
    }

    let sig_shares_num = sig_shares.len();
    tracing::debug!("got {} valid signature shares", sig_shares_num);

    if let Ok(signature) = state.pk_set.combine_signatures(&sig_shares) {
        tracing::debug!(?signature, "replying with full signature");
        (StatusCode::OK, Json(LeaderResponse::Ok { signature }))
    } else {
        tracing::error!(
            "expected to get at least {} shares, but only got {}",
            state.pk_set.threshold() + 1,
            sig_shares_num
        );
        (StatusCode::INTERNAL_SERVER_ERROR, Json(LeaderResponse::Err))
    }
}<|MERGE_RESOLUTION|>--- conflicted
+++ resolved
@@ -118,13 +118,8 @@
     let block_height = state.client.latest_block_height().await?;
 
     // Create a transaction to create new NEAR account
-<<<<<<< HEAD
-    let new_user_account_id: AccountId = request.account_id.clone().parse().unwrap();
     let new_user_account_pk: PublicKey = request.public_key.clone().parse().unwrap();
-=======
     let new_user_account_id: AccountId = request.near_account_id.clone().parse().unwrap();
-    let internal_user_id: InternalAccountId = "tmp".parse().unwrap(); // TODO:get real user id from ID token
->>>>>>> ab7f81f3
 
     let delegate_action = get_create_account_delegate_action(
         state.account_creator_id.clone(),
@@ -169,13 +164,8 @@
         "new request"
     );
 
-<<<<<<< HEAD
-    match T::verify_token(&request.id_token).await {
+    match T::verify_token(&request.oidc_token).await {
         Ok(claims) => {
-=======
-    match T::verify_token(&request.oidc_token).await {
-        Ok(_) => {
->>>>>>> ab7f81f3
             tracing::info!("access token is valid");
             match process_new_account(&state, &request, get_internal_account_id(claims)).await {
                 Ok(result) => result,
@@ -207,12 +197,7 @@
     request: &AddKeyRequest,
     internal_acc_id: InternalAccountId,
 ) -> anyhow::Result<(StatusCode, Json<AddKeyResponse>)> {
-<<<<<<< HEAD
-    let user_account_id: AccountId = request.account_id.parse()?;
-=======
     let user_account_id: AccountId = request.near_account_id.parse().unwrap();
-    let internal_user_id: InternalAccountId = "tmp".parse().unwrap(); // TODO:get real user id from ID token
->>>>>>> ab7f81f3
 
     // Get nonce and recent block hash
     let nonce = state
@@ -261,13 +246,8 @@
         "new request"
     );
 
-<<<<<<< HEAD
-    match T::verify_token(&request.id_token).await {
+    match T::verify_token(&request.oidc_token).await {
         Ok(claims) => {
-=======
-    match T::verify_token(&request.oidc_token).await {
-        Ok(_) => {
->>>>>>> ab7f81f3
             tracing::info!("access token is valid");
             match process_add_key(&state, &request, get_internal_account_id(claims)).await {
                 Ok(result) => result,
