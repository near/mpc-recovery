use crate::error::{LeaderNodeError, MpcError};
use crate::firewall::allowed::PartnerList;
use crate::key_recovery::get_user_recovery_pk;
use crate::msg::{
    AcceptNodePublicKeysRequest, ClaimOidcNodeRequest, ClaimOidcRequest, ClaimOidcResponse,
    MpcPkRequest, MpcPkResponse, NewAccountRequest, NewAccountResponse, SignNodeRequest,
    SignRequest, SignResponse, UserCredentialsRequest, UserCredentialsResponse,
};
use crate::oauth::OAuthTokenVerifier;
use crate::relayer::msg::{RegisterAccountAtomicRequest, RegisterAccountRequest};
use crate::relayer::NearRpcAndRelayerClient;
use crate::transaction::{
    get_create_account_delegate_action, get_local_signed_delegated_action, get_mpc_signature,
    sign_payload_with_mpc, to_dalek_combined_public_key,
};
use crate::utils::{check_digest_signature, user_credentials_request_digest};
use crate::{metrics, nar};
use anyhow::Context;
use axum::extract::MatchedPath;
use axum::middleware::{self, Next};
use axum::response::IntoResponse;
use axum::routing::get;
use axum::{
    http::{Request, StatusCode},
    routing::post,
    Extension, Json, Router,
};
use axum_extra::extract::WithRejection;
use borsh::BorshDeserialize;
use curv::elliptic::curves::{Ed25519, Point};
use near_crypto::SecretKey;
use near_primitives::delegate_action::{DelegateAction, NonDelegateAction};
use near_primitives::transaction::{Action, DeleteKeyAction};
use near_primitives::types::AccountId;
use near_primitives::views::FinalExecutionStatus;
use prometheus::{Encoder, TextEncoder};
use rand::{distributions::Alphanumeric, Rng};
use std::net::SocketAddr;
use std::time::Instant;

pub struct Config {
    pub env: String,
    pub port: u16,
    pub sign_nodes: Vec<String>,
    pub near_rpc: String,
    pub near_root_account: String,
    pub account_creator_id: AccountId,
    // TODO: temporary solution
    pub account_creator_sk: SecretKey,
    pub partners: PartnerList,
}

pub async fn run<T: OAuthTokenVerifier + 'static>(config: Config) {
    let Config {
        env,
        port,
        sign_nodes,
        near_rpc,
        near_root_account,
        account_creator_id,
        account_creator_sk,
        partners,
    } = config;
    let _span = tracing::debug_span!("run", env, port);
    tracing::debug!(?sign_nodes, "running a leader node");

    let client = NearRpcAndRelayerClient::connect(&near_rpc);
    // FIXME: Internal account id is retrieved from the ID token. We don't have a token for ourselves,
    // but are still forced to allocate allowance.
    // Using randomly generated internal account id ensures the uniqueness of user idenrifier on the relayer side so
    // we can update the allowance on each server run.
    for partner in partners.entries.iter() {
        let fake_internal_account_id: String = rand::thread_rng()
            .sample_iter(&Alphanumeric)
            .take(16)
            .map(char::from)
            .collect();
        client
            .register_account(
                RegisterAccountRequest {
                    account_id: account_creator_id.clone(),
                    allowance: 18_000_000_000_000_000_000, // should be enough to create 700_000+ accs
                    oauth_token: fake_internal_account_id,
                },
                partner.relayer.clone(),
            )
            .await
            .unwrap();
    }

    let state = LeaderState {
        env,
        sign_nodes,
        client,
        reqwest_client: reqwest::Client::new(),
        near_root_account: near_root_account.parse().unwrap(),
        account_creator_id,
        account_creator_sk,
        partners,
    };

    // Get keys from all sign nodes, and broadcast them out as a set.
    let pk_set = match gather_sign_node_pk_shares(&state).await {
        Ok(pk_set) => pk_set,
        Err(err) => {
            tracing::error!("Unable to gather public keys: {err}");
            return;
        }
    };
    tracing::debug!(?pk_set, "Gathered public keys");
    let messages = match broadcast_pk_set(&state, pk_set).await {
        Ok(messages) => messages,
        Err(err) => {
            tracing::error!("Unable to broadcast public keys: {err}");
            Vec::new()
        }
    };
    tracing::debug!(?messages, "broadcasted public key statuses");

    // Cors layer is move to load balancer
    let cors_layer = tower_http::cors::CorsLayer::permissive();

    let app = Router::new()
        // healthcheck endpoint
        .route(
            "/",
            get(|| async move {
                tracing::info!("node is ready to accept connections");
                StatusCode::OK
            }),
        )
        .route("/mpc_public_key", post(mpc_public_key))
        .route("/claim_oidc", post(claim_oidc))
        .route("/user_credentials", post(user_credentials::<T>))
        .route("/new_account", post(new_account::<T>))
        .route("/sign", post(sign::<T>))
        .route("/metrics", get(metrics))
        .route_layer(middleware::from_fn(track_metrics))
        .layer(Extension(state))
        .layer(cors_layer);

    let addr = SocketAddr::from(([0, 0, 0, 0], port));
    tracing::debug!(?addr, "starting http server");
    axum::Server::bind(&addr)
        .serve(app.into_make_service())
        .await
        .unwrap();
}

async fn track_metrics<B>(req: Request<B>, next: Next<B>) -> impl IntoResponse {
    let timer = Instant::now();
    let path = if let Some(matched_path) = req.extensions().get::<MatchedPath>() {
        matched_path.as_str().to_owned()
    } else {
        req.uri().path().to_owned()
    };
    let method = req.method().clone();

    let response = next.run(req).await;
    let processing_time = timer.elapsed().as_secs_f64();

    metrics::HTTP_REQUEST_COUNT
        .with_label_values(&[method.as_str(), &path])
        .inc();
    metrics::HTTP_PROCESSING_TIME
        .with_label_values(&[method.as_str(), &path])
        .observe(processing_time);

    if response.status().is_client_error() {
        metrics::HTTP_CLIENT_ERROR_COUNT
            .with_label_values(&[method.as_str(), &path])
            .inc();
    }
    if response.status().is_server_error() {
        metrics::HTTP_SERVER_ERROR_COUNT
            .with_label_values(&[method.as_str(), &path])
            .inc();
    }

    response
}

async fn metrics() -> (StatusCode, String) {
    let grab_metrics = || {
        let encoder = TextEncoder::new();
        let mut buffer = vec![];
        encoder
            .encode(&prometheus::gather(), &mut buffer)
            .with_context(|| "failed to encode metrics")?;

        let response = String::from_utf8(buffer.clone())
            .with_context(|| "failed to convert bytes to string")?;
        buffer.clear();

        Ok::<String, anyhow::Error>(response)
    };

    match grab_metrics() {
        Ok(response) => (StatusCode::OK, response),
        Err(_) => (
            StatusCode::INTERNAL_SERVER_ERROR,
            "failed to generate prometheus metrics".to_string(),
        ),
    }
}

#[derive(Clone)]
struct LeaderState {
    env: String,
    sign_nodes: Vec<String>,
    client: NearRpcAndRelayerClient,
    reqwest_client: reqwest::Client,
    near_root_account: AccountId,
    account_creator_id: AccountId,
    // TODO: temporary solution
    account_creator_sk: SecretKey,
    partners: PartnerList,
}

async fn mpc_public_key(
    Extension(state): Extension<LeaderState>,
    WithRejection(Json(_), _): WithRejection<Json<MpcPkRequest>, MpcError>,
) -> (StatusCode, Json<MpcPkResponse>) {
    // Getting MPC PK from sign nodes
    let pk_set = match gather_sign_node_pk_shares(&state).await {
        Ok(pk_set) => pk_set,
        Err(err) => {
            return (
                err.code(),
                Json(MpcPkResponse::Err {
                    msg: err.to_string(),
                }),
            )
        }
    };

    let mpc_pk = match to_dalek_combined_public_key(&pk_set) {
        Ok(mpc_pk) => mpc_pk,
        Err(err) => {
            return (
                err.code(),
                Json(MpcPkResponse::Err {
                    msg: err.to_string(),
                }),
            )
        }
    };

    (StatusCode::OK, Json(MpcPkResponse::Ok { mpc_pk }))
}

#[tracing::instrument(level = "info", skip_all, fields(env = state.env))]
async fn claim_oidc(
    Extension(state): Extension<LeaderState>,
    WithRejection(Json(claim_oidc_request), _): WithRejection<Json<ClaimOidcRequest>, MpcError>,
) -> (StatusCode, Json<ClaimOidcResponse>) {
    tracing::info!(
        oidc_hash = hex::encode(&claim_oidc_request.oidc_token_hash),
        pk = claim_oidc_request.frp_public_key.to_string(),
        sig = claim_oidc_request.frp_signature.to_string(),
        "claim_oidc request"
    );

    // Calim OIDC ID Token and get MPC signature from sign nodes
    let sig_share_request = SignNodeRequest::ClaimOidc(ClaimOidcNodeRequest {
        oidc_token_hash: claim_oidc_request.oidc_token_hash,
        public_key: claim_oidc_request.frp_public_key,
        signature: claim_oidc_request.frp_signature,
    });

    let res =
        sign_payload_with_mpc(&state.reqwest_client, &state.sign_nodes, sig_share_request).await;

    match res {
        Ok(mpc_signature) => (
            StatusCode::OK,
            Json(ClaimOidcResponse::Ok { mpc_signature }),
        ),
        Err(e) => (
            StatusCode::BAD_REQUEST,
            Json(ClaimOidcResponse::Err { msg: e.to_string() }),
        ),
    }
}

#[tracing::instrument(level = "info", skip_all, fields(env = state.env))]
async fn user_credentials<T: OAuthTokenVerifier>(
    Extension(state): Extension<LeaderState>,
    WithRejection(Json(request), _): WithRejection<Json<UserCredentialsRequest>, MpcError>,
) -> (StatusCode, Json<UserCredentialsResponse>) {
    tracing::info!(
        oidc_token = format!("{:.5}...", request.oidc_token),
        "user_credentials request"
    );

    match process_user_credentials::<T>(state, request).await {
        Ok(response) => {
            tracing::debug!("responding with OK");
            (StatusCode::OK, Json(response))
        }
        Err(err) => {
            tracing::error!(err = ?err, "failed to process user credentials");
            (
                err.code(),
                Json(UserCredentialsResponse::Err {
                    msg: err.to_string(),
                }),
            )
        }
    }
}

async fn process_user_credentials<T: OAuthTokenVerifier>(
    state: LeaderState,
    request: UserCredentialsRequest,
) -> Result<UserCredentialsResponse, LeaderNodeError> {
    T::verify_token(&request.oidc_token, &state.partners.oidc_providers())
        .await
        .map_err(LeaderNodeError::OidcVerificationFailed)?;

    nar::retry(|| async {
        let mpc_user_recovery_pk = get_user_recovery_pk(
            &state.reqwest_client,
            &state.sign_nodes,
            &request.oidc_token,
            request.frp_signature,
            &request.frp_public_key,
        )
        .await?;

        Ok(UserCredentialsResponse::Ok {
            recovery_pk: mpc_user_recovery_pk,
        })
    })
    .await
}

async fn process_new_account<T: OAuthTokenVerifier>(
    state: LeaderState,
    request: NewAccountRequest,
) -> Result<NewAccountResponse, LeaderNodeError> {
    // Create a transaction to create new NEAR account
    let new_user_account_id = request.near_account_id;
    let oidc_token_claims = T::verify_token(&request.oidc_token, &state.partners.oidc_providers())
        .await
        .map_err(LeaderNodeError::OidcVerificationFailed)?;
    let internal_acc_id = oidc_token_claims.get_internal_account_id();

    // FIXME: waiting on https://github.com/near/mpc-recovery/issues/193
    // FRP check to prevent invalid PKs and Sigs from getting through. Used to circumvent the
    // atomicity of account creation between relayer and the sign nodes. The atomicity
    // part is being worked on.
    let frp_pk = &request.frp_public_key;
    let digest = user_credentials_request_digest(&request.oidc_token, frp_pk)?;
    check_digest_signature(frp_pk, &request.user_credentials_frp_signature, &digest)
        .map_err(LeaderNodeError::SignatureVerificationFailed)?;
    tracing::debug!("user credentials digest signature verified for {new_user_account_id:?}");

<<<<<<< HEAD
=======
    let partner = state
        .partners
        .find(&oidc_token_claims.iss, &oidc_token_claims.aud)?;

    state
        .client
        .register_account(
            RegisterAccountRequest {
                account_id: new_user_account_id.clone(),
                allowance: 300_000_000_000_000,
                oauth_token: internal_acc_id.clone(),
            },
            partner.relayer,
        )
        .await?;

>>>>>>> f3c5c4fd
    nar::retry(|| async {
        // Get nonce and recent block hash
        let (_hash, block_height, nonce) = state
            .client
            .access_key(
                state.account_creator_id.clone(),
                state.account_creator_sk.public_key(),
            )
            .await
            .map_err(LeaderNodeError::RelayerError)?;

        let mpc_user_recovery_pk = get_user_recovery_pk(
            &state.reqwest_client,
            &state.sign_nodes,
            &request.oidc_token,
            request.user_credentials_frp_signature,
            &request.frp_public_key,
        )
        .await?;

        // Add recovery key to create account options
        let mut new_account_options = request.create_account_options.clone();
        match new_account_options.full_access_keys {
            Some(ref mut keys) => keys.push(mpc_user_recovery_pk.clone()),
            None => new_account_options.full_access_keys = Some(vec![mpc_user_recovery_pk.clone()]),
        }

        let delegate_action = get_create_account_delegate_action(
            &state.account_creator_id,
            &state.account_creator_sk.public_key(),
            &new_user_account_id,
            new_account_options.clone(),
            &state.near_root_account,
            nonce,
            block_height + 100,
        )
        .map_err(LeaderNodeError::Other)?;
        // We create accounts using the local key
        let signed_delegate_action = get_local_signed_delegated_action(
            delegate_action,
            state.account_creator_id.clone(),
            state.account_creator_sk.clone(),
        );

        // Send delegate action to relayer
<<<<<<< HEAD
        let request = RegisterAccountAtomicRequest {
            account_id: new_user_account_id.clone(),
            allowance: 300_000_000_000_000,
            oauth_token: internal_acc_id.clone(),
            signed_delegate_action,
        };

        let result = state.client.register_account_atomic(request).await;
=======
        let partner = state
            .partners
            .find(&oidc_token_claims.iss, &oidc_token_claims.aud)?;
        let result = state
            .client
            .send_meta_tx(signed_delegate_action, partner.relayer)
            .await;
>>>>>>> f3c5c4fd
        if let Err(err) = &result {
            let err_str = format!("{:?}", err);
            state
                .client
                .invalidate_cache_if_tx_failed(
                    &(
                        state.account_creator_id.clone(),
                        state.account_creator_sk.public_key(),
                    ),
                    &err_str,
                )
                .await;
        }
        let response = result?;

        // TODO: Probably need to check more fields
        if matches!(response.status, FinalExecutionStatus::SuccessValue(_)) {
            Ok(NewAccountResponse::Ok {
                create_account_options: new_account_options,
                user_recovery_public_key: mpc_user_recovery_pk,
                near_account_id: new_user_account_id.clone(),
            })
        } else {
            Err(LeaderNodeError::Other(anyhow::anyhow!(
                "transaction failed with {:?}",
                response.status
            )))
        }
    })
    .await
}

#[tracing::instrument(level = "info", skip_all, fields(env = state.env))]
async fn new_account<T: OAuthTokenVerifier>(
    Extension(state): Extension<LeaderState>,
    WithRejection(Json(request), _): WithRejection<Json<NewAccountRequest>, MpcError>,
) -> (StatusCode, Json<NewAccountResponse>) {
    tracing::info!(
        near_account_id = request.near_account_id.to_string(),
        create_account_options = request.create_account_options.to_string(),
        oidc_token = format!("{:.5}...", request.oidc_token),
        "new_account request"
    );

    match process_new_account::<T>(state, request).await {
        Ok(response) => {
            tracing::debug!("responding with OK");
            (StatusCode::OK, Json(response))
        }
        Err(err) => {
            tracing::error!(err = ?err);
            (err.code(), Json(NewAccountResponse::err(err.to_string())))
        }
    }
}

async fn process_sign<T: OAuthTokenVerifier>(
    state: LeaderState,
    request: SignRequest,
) -> Result<SignResponse, LeaderNodeError> {
    // Deserialize the included delegate action via borsh
    let delegate_action = DelegateAction::try_from_slice(&request.delegate_action)
        .map_err(LeaderNodeError::MalformedDelegateAction)?;

    // Check OIDC token
    T::verify_token(&request.oidc_token, &state.partners.oidc_providers())
        .await
        .map_err(LeaderNodeError::OidcVerificationFailed)?;

    // Prevent recovery key delition
    let requested_delegate_actions: &Vec<NonDelegateAction> = &delegate_action.actions;

    let requested_actions: &Vec<Action> = &requested_delegate_actions
        .iter()
        .map(|non_delegate_action| Action::from(non_delegate_action.clone()))
        .collect();

    let delete_key_actions: Vec<&DeleteKeyAction> = requested_actions
        .iter()
        .filter_map(|action| match action {
            Action::DeleteKey(delete_key_action) => Some(delete_key_action),
            _ => None,
        })
        .collect();

    let user_recovery_pk_res = nar::retry::<_, anyhow::Error, _, _>(|| async {
        let mpc_user_recovery_pk = get_user_recovery_pk(
            &state.reqwest_client,
            &state.sign_nodes,
            &request.oidc_token,
            request.user_credentials_frp_signature,
            &request.frp_public_key,
        )
        .await?;

        Ok(mpc_user_recovery_pk)
    })
    .await;

    let user_recovery_pk = user_recovery_pk_res.map_err(|err| {
        tracing::error!("Failed to retrieve recovery pk: {err}");
        LeaderNodeError::FailedToRetrieveRecoveryPk(err)
    })?;

    for delete_key_action in delete_key_actions {
        if delete_key_action.public_key == user_recovery_pk {
            tracing::error!(
                "Recovery key can not be deleted: {:?}",
                delete_key_action.public_key
            );
            Err(LeaderNodeError::RecoveryKeyCanNotBeDeleted(
                delete_key_action.public_key.clone(),
            ))?;
        }
    }

    // Get MPC signature
    nar::retry(|| async {
        let signature = get_mpc_signature(
            &state.reqwest_client,
            &state.sign_nodes,
            &request.oidc_token,
            delegate_action.clone(),
            request.frp_signature,
            &request.frp_public_key,
        )
        .await?;

        Ok(SignResponse::Ok { signature })
    })
    .await
}

#[tracing::instrument(level = "info", skip_all, fields(env = state.env))]
async fn sign<T: OAuthTokenVerifier>(
    Extension(state): Extension<LeaderState>,
    WithRejection(Json(request), _): WithRejection<Json<SignRequest>, MpcError>,
) -> (StatusCode, Json<SignResponse>) {
    tracing::info!(
        oidc_token = format!("{:.5}...", request.oidc_token),
        "sign request"
    );

    match process_sign::<T>(state, request).await {
        Ok(response) => {
            tracing::debug!("responding with OK");
            (StatusCode::OK, Json(response))
        }
        Err(e) => {
            tracing::error!(err = ?e);
            (e.code(), Json(SignResponse::err(e.to_string())))
        }
    }
}

async fn gather_sign_node_pk_shares(
    state: &LeaderState,
) -> Result<Vec<Point<Ed25519>>, LeaderNodeError> {
    let fut = nar::retry_every(std::time::Duration::from_secs(1), || async {
        let mut results: Vec<(usize, Point<Ed25519>)> = crate::transaction::call_all_nodes(
            &state.reqwest_client,
            &state.sign_nodes,
            "public_key_node",
            (),
        )
        .await
        .map_err(|err| {
            tracing::debug!("failed to gather pk: {err:?}");
            err
        })?;

        results.sort_by_key(|(index, _)| *index);
        let results: Vec<Point<Ed25519>> =
            results.into_iter().map(|(_index, point)| point).collect();

        Result::<Vec<Point<Ed25519>>, LeaderNodeError>::Ok(results)
    });

    let results = tokio::time::timeout(std::time::Duration::from_secs(60), fut)
        .await
        .map_err(|_| LeaderNodeError::TimeoutGatheringPublicKeys)??;
    Ok(results)
}

async fn broadcast_pk_set(
    state: &LeaderState,
    pk_set: Vec<Point<Ed25519>>,
) -> anyhow::Result<Vec<String>> {
    let request = AcceptNodePublicKeysRequest {
        public_keys: pk_set,
    };

    let messages: Vec<String> = crate::transaction::call_all_nodes(
        &state.reqwest_client,
        &state.sign_nodes,
        "accept_pk_set",
        request,
    )
    .await?;

    Ok(messages)
}<|MERGE_RESOLUTION|>--- conflicted
+++ resolved
@@ -356,25 +356,6 @@
         .map_err(LeaderNodeError::SignatureVerificationFailed)?;
     tracing::debug!("user credentials digest signature verified for {new_user_account_id:?}");
 
-<<<<<<< HEAD
-=======
-    let partner = state
-        .partners
-        .find(&oidc_token_claims.iss, &oidc_token_claims.aud)?;
-
-    state
-        .client
-        .register_account(
-            RegisterAccountRequest {
-                account_id: new_user_account_id.clone(),
-                allowance: 300_000_000_000_000,
-                oauth_token: internal_acc_id.clone(),
-            },
-            partner.relayer,
-        )
-        .await?;
-
->>>>>>> f3c5c4fd
     nar::retry(|| async {
         // Get nonce and recent block hash
         let (_hash, block_height, nonce) = state
@@ -420,7 +401,6 @@
         );
 
         // Send delegate action to relayer
-<<<<<<< HEAD
         let request = RegisterAccountAtomicRequest {
             account_id: new_user_account_id.clone(),
             allowance: 300_000_000_000_000,
@@ -428,16 +408,16 @@
             signed_delegate_action,
         };
 
-        let result = state.client.register_account_atomic(request).await;
-=======
+        // TODO: move error message from here to this place
         let partner = state
             .partners
             .find(&oidc_token_claims.iss, &oidc_token_claims.aud)?;
+
         let result = state
             .client
-            .send_meta_tx(signed_delegate_action, partner.relayer)
+            .register_account_atomic(request, partner.relayer)
             .await;
->>>>>>> f3c5c4fd
+
         if let Err(err) = &result {
             let err_str = format!("{:?}", err);
             state
