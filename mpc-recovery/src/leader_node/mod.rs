use crate::error::{LeaderNodeError, MpcError};
use crate::firewall::allowed::PartnerList;
use crate::key_recovery::get_user_recovery_pk;
use crate::msg::{
    AcceptNodePublicKeysRequest, ClaimOidcNodeRequest, ClaimOidcRequest, ClaimOidcResponse,
    MpcPkRequest, MpcPkResponse, NewAccountRequest, NewAccountResponse, SignNodeRequest,
    SignRequest, SignResponse, UserCredentialsRequest, UserCredentialsResponse,
};
use crate::oauth::verify_oidc_token;
use crate::relayer::msg::{CreateAccountAtomicRequest, RegisterAccountRequest};
use crate::relayer::NearRpcAndRelayerClient;
use crate::transaction::{
    get_create_account_delegate_action, get_local_signed_delegated_action, get_mpc_signature,
    sign_payload_with_mpc, to_dalek_combined_public_key,
};
use crate::utils::{check_digest_signature, user_credentials_request_digest};
use crate::{metrics, nar};

use anyhow::Context;
use axum::extract::MatchedPath;
use axum::middleware::{self, Next};
use axum::response::IntoResponse;
use axum::routing::get;
use axum::{
    http::{Request, StatusCode},
    routing::post,
    Extension, Json, Router,
};
use axum_extra::extract::WithRejection;
use borsh::BorshDeserialize;
use curv::elliptic::curves::{Ed25519, Point};
use near_crypto::SecretKey;
use near_primitives::delegate_action::{DelegateAction, NonDelegateAction};
use near_primitives::transaction::{Action, DeleteKeyAction};
use near_primitives::types::AccountId;
use prometheus::{Encoder, TextEncoder};
use rand::{distributions::Alphanumeric, Rng};

use std::net::SocketAddr;
use std::sync::Arc;
use std::time::Instant;

pub struct Config {
    pub env: String,
    pub port: u16,
    pub sign_nodes: Vec<String>,
    pub near_rpc: String,
    pub near_root_account: String,
    pub account_creator_id: AccountId,
    // TODO: temporary solution
    pub account_creator_sk: SecretKey,
    pub partners: PartnerList,
}

pub async fn run(config: Config) {
    let Config {
        env,
        port,
        sign_nodes,
        near_rpc,
        near_root_account,
        account_creator_id,
        account_creator_sk,
        partners,
    } = config;
    let _span = tracing::debug_span!("run", env, port);
    tracing::debug!(?sign_nodes, "running a leader node");

    let client = NearRpcAndRelayerClient::connect(&near_rpc);
    // FIXME: Internal account id is retrieved from the ID token. We don't have a token for ourselves,
    // but are still forced to allocate allowance.
    // Using randomly generated internal account id ensures the uniqueness of user idenrifier on the relayer side so
    // we can update the allowance on each server run.
    for partner in partners.entries.iter() {
        let fake_internal_account_id: String = rand::thread_rng()
            .sample_iter(&Alphanumeric)
            .take(16)
            .map(char::from)
            .collect();
        client
            .register_account(
                RegisterAccountRequest {
                    account_id: account_creator_id.clone(),
                    allowance: 18_000_000_000_000_000_000, // should be enough to create 700_000+ accs
                    oauth_token: fake_internal_account_id,
                },
                partner.relayer.clone(),
            )
            .await
            .unwrap();
    }

    let state = Arc::new(LeaderState {
        env,
        sign_nodes,
        client,
        reqwest_client: reqwest::Client::new(),
        near_root_account: near_root_account.parse().unwrap(),
        account_creator_id,
        account_creator_sk,
        partners,
    });

    // Get keys from all sign nodes, and broadcast them out as a set.
    let pk_set = match gather_sign_node_pk_shares(&state).await {
        Ok(pk_set) => pk_set,
        Err(err) => {
            tracing::error!("Unable to gather public keys: {err}");
            return;
        }
    };
    tracing::debug!(?pk_set, "Gathered public keys");
    let messages = match broadcast_pk_set(&state, pk_set).await {
        Ok(messages) => messages,
        Err(err) => {
            tracing::error!("Unable to broadcast public keys: {err}");
            Vec::new()
        }
    };
    tracing::debug!(?messages, "broadcasted public key statuses");

    // Cors layer is move to load balancer
    let cors_layer = tower_http::cors::CorsLayer::permissive();

    let app = Router::new()
        // healthcheck endpoint
        .route(
            "/",
            get(|| async move {
                tracing::info!("node is ready to accept connections");
                StatusCode::OK
            }),
        )
        .route("/mpc_public_key", post(mpc_public_key))
        .route("/claim_oidc", post(claim_oidc))
        .route("/user_credentials", post(user_credentials))
        .route("/new_account", post(new_account))
        .route("/sign", post(sign))
        .route("/metrics", get(metrics))
        .route_layer(middleware::from_fn(track_metrics))
        .layer(Extension(state))
        .layer(cors_layer);

    let addr = SocketAddr::from(([0, 0, 0, 0], port));
    tracing::debug!(?addr, "starting http server");
    axum::Server::bind(&addr)
        .serve(app.into_make_service())
        .await
        .unwrap();
}

async fn track_metrics<B>(req: Request<B>, next: Next<B>) -> impl IntoResponse {
    let timer = Instant::now();
    let path = if let Some(matched_path) = req.extensions().get::<MatchedPath>() {
        matched_path.as_str().to_owned()
    } else {
        req.uri().path().to_owned()
    };
    let method = req.method().clone();

    let response = next.run(req).await;
    let processing_time = timer.elapsed().as_secs_f64();

    metrics::HTTP_REQUEST_COUNT
        .with_label_values(&[method.as_str(), &path])
        .inc();
    metrics::HTTP_PROCESSING_TIME
        .with_label_values(&[method.as_str(), &path])
        .observe(processing_time);

    if response.status().is_client_error() {
        metrics::HTTP_CLIENT_ERROR_COUNT
            .with_label_values(&[method.as_str(), &path])
            .inc();
    }
    if response.status().is_server_error() {
        metrics::HTTP_SERVER_ERROR_COUNT
            .with_label_values(&[method.as_str(), &path])
            .inc();
    }

    response
}

async fn metrics() -> (StatusCode, String) {
    let grab_metrics = || {
        let encoder = TextEncoder::new();
        let mut buffer = vec![];
        encoder
            .encode(&prometheus::gather(), &mut buffer)
            .with_context(|| "failed to encode metrics")?;

        let response = String::from_utf8(buffer.clone())
            .with_context(|| "failed to convert bytes to string")?;
        buffer.clear();

        Ok::<String, anyhow::Error>(response)
    };

    match grab_metrics() {
        Ok(response) => (StatusCode::OK, response),
        Err(err) => {
            tracing::error!("failed to generate prometheus metrics: {err}");
            (
                StatusCode::INTERNAL_SERVER_ERROR,
                "failed to generate prometheus metrics".to_string(),
            )
        }
    }
}

struct LeaderState {
    env: String,
    sign_nodes: Vec<String>,
    client: NearRpcAndRelayerClient,
    reqwest_client: reqwest::Client,
    near_root_account: AccountId,
    account_creator_id: AccountId,
    // TODO: temporary solution
    account_creator_sk: SecretKey,
    partners: PartnerList,
}

async fn mpc_public_key(
    Extension(state): Extension<Arc<LeaderState>>,
    WithRejection(Json(_), _): WithRejection<Json<MpcPkRequest>, MpcError>,
) -> (StatusCode, Json<MpcPkResponse>) {
    // Getting MPC PK from sign nodes
    let pk_set = match gather_sign_node_pk_shares(&state).await {
        Ok(pk_set) => pk_set,
        Err(err) => {
            return (
                err.code(),
                Json(MpcPkResponse::Err {
                    msg: err.to_string(),
                }),
            )
        }
    };

    let mpc_pk = match to_dalek_combined_public_key(&pk_set) {
        Ok(mpc_pk) => mpc_pk,
        Err(err) => {
            return (
                err.code(),
                Json(MpcPkResponse::Err {
                    msg: err.to_string(),
                }),
            )
        }
    };

    (StatusCode::OK, Json(MpcPkResponse::Ok { mpc_pk }))
}

#[tracing::instrument(level = "info", skip_all, fields(env = state.env))]
async fn claim_oidc(
    Extension(state): Extension<Arc<LeaderState>>,
    WithRejection(Json(claim_oidc_request), _): WithRejection<Json<ClaimOidcRequest>, MpcError>,
) -> (StatusCode, Json<ClaimOidcResponse>) {
    tracing::info!(
        oidc_hash = hex::encode(&claim_oidc_request.oidc_token_hash),
        pk = claim_oidc_request.frp_public_key.to_string(),
        sig = claim_oidc_request.frp_signature.to_string(),
        "claim_oidc request"
    );

    // Calim OIDC ID Token and get MPC signature from sign nodes
    let sig_share_request = SignNodeRequest::ClaimOidc(ClaimOidcNodeRequest {
        oidc_token_hash: claim_oidc_request.oidc_token_hash,
        public_key: claim_oidc_request.frp_public_key,
        signature: claim_oidc_request.frp_signature,
    });

    let res =
        sign_payload_with_mpc(&state.reqwest_client, &state.sign_nodes, sig_share_request).await;

    match res {
        Ok(mpc_signature) => (
            StatusCode::OK,
            Json(ClaimOidcResponse::Ok { mpc_signature }),
        ),
        Err(e) => (
            StatusCode::BAD_REQUEST,
            Json(ClaimOidcResponse::Err { msg: e.to_string() }),
        ),
    }
}

#[tracing::instrument(level = "info", skip_all, fields(env = state.env))]
async fn user_credentials(
    Extension(state): Extension<Arc<LeaderState>>,
    WithRejection(Json(request), _): WithRejection<Json<UserCredentialsRequest>, MpcError>,
) -> (StatusCode, Json<UserCredentialsResponse>) {
    tracing::info!(
        oidc_token = format!("{:.5}...", request.oidc_token),
        "user_credentials request"
    );

    match process_user_credentials(state, request).await {
        Ok(response) => {
            tracing::debug!("responding with OK");
            (StatusCode::OK, Json(response))
        }
        Err(err) => {
            tracing::error!(err = ?err, "failed to process user credentials");
            (
                err.code(),
                Json(UserCredentialsResponse::Err {
                    msg: err.to_string(),
                }),
            )
        }
    }
}

async fn process_user_credentials(
    state: Arc<LeaderState>,
    request: UserCredentialsRequest,
) -> Result<UserCredentialsResponse, LeaderNodeError> {
    verify_oidc_token(&request.oidc_token, &state.partners.oidc_providers())
        .await
        .map_err(LeaderNodeError::OidcVerificationFailed)?;

    nar::retry(|| async {
        let mpc_user_recovery_pk = get_user_recovery_pk(
            &state.reqwest_client,
            &state.sign_nodes,
            &request.oidc_token,
            &request.frp_signature,
            &request.frp_public_key,
        )
        .await?;

        Ok(UserCredentialsResponse::Ok {
            recovery_pk: mpc_user_recovery_pk,
        })
    })
    .await
}

async fn process_new_account(
    state: Arc<LeaderState>,
    request: NewAccountRequest,
) -> Result<NewAccountResponse, LeaderNodeError> {
    // Create a transaction to create new NEAR account
    let new_user_account_id = request.near_account_id;
<<<<<<< HEAD
    let oidc_token_claims =
        verify_oidc_token(&request.oidc_token, &state.partners.oidc_providers())
            .await
            .map_err(LeaderNodeError::OidcVerificationFailed)?;
=======
    let oidc_token_claims = T::verify_token(&request.oidc_token, &state.partners.oidc_providers())
        .await
        .map_err(LeaderNodeError::OidcVerificationFailed)?;

>>>>>>> b35364e1
    let internal_acc_id = oidc_token_claims.get_internal_account_id();

    // TODO: move error message from here to this place
    let partner = state
        .partners
        .find(&oidc_token_claims.iss, &oidc_token_claims.aud)?;

    let mpc_user_recovery_pk = nar::retry(|| async {
        get_user_recovery_pk(
            &state.reqwest_client,
            &state.sign_nodes,
            &request.oidc_token,
            &request.user_credentials_frp_signature,
            &request.frp_public_key,
        )
        .await
    })
    .await?;

    // FIXME: waiting on https://github.com/near/mpc-recovery/issues/193
    // FRP check to prevent invalid PKs and Sigs from getting through. Used to circumvent the
    // atomicity of account creation between relayer and the sign nodes. The atomicity
    // part is being worked on.
    let frp_pk = &request.frp_public_key;
    let digest = user_credentials_request_digest(&request.oidc_token, frp_pk)?;
    check_digest_signature(frp_pk, &request.user_credentials_frp_signature, &digest)
        .map_err(LeaderNodeError::SignatureVerificationFailed)?;
    tracing::debug!("user credentials digest signature verified for {new_user_account_id:?}");

    nar::retry(|| async {
        // Get nonce and recent block hash
        let (_hash, block_height, nonce) = state
            .client
            .access_key(
                state.account_creator_id.clone(),
                state.account_creator_sk.public_key(),
            )
            .await
            .map_err(LeaderNodeError::RelayerError)?;

        // Add recovery key to create account options
        let mut new_account_options = request.create_account_options.clone();
        match new_account_options.full_access_keys {
            Some(ref mut keys) => keys.push(mpc_user_recovery_pk.clone()),
            None => new_account_options.full_access_keys = Some(vec![mpc_user_recovery_pk.clone()]),
        }

        let delegate_action = get_create_account_delegate_action(
            &state.account_creator_id,
            &state.account_creator_sk.public_key(),
            &new_user_account_id,
            new_account_options.clone(),
            &state.near_root_account,
            nonce,
            block_height + 100,
        )
        .map_err(LeaderNodeError::Other)?;
        // We create accounts using the local key
        let signed_delegate_action = get_local_signed_delegated_action(
            delegate_action,
            state.account_creator_id.clone(),
            state.account_creator_sk.clone(),
        );

        // Send delegate action to relayer
        let request = CreateAccountAtomicRequest {
            account_id: new_user_account_id.clone(),
            allowance: 300_000_000_000_000,
            oauth_token: internal_acc_id.clone(),
            signed_delegate_action,
        };

        let result = state
            .client
            .create_account_atomic(request, &partner.relayer)
            .await;

        match result {
            Ok(_) => {
                tracing::info!(
                    "account creation succeeded: {new_user_account_id:?}",
                    new_user_account_id = new_user_account_id
                );
                Ok(NewAccountResponse::Ok {
                    create_account_options: new_account_options,
                    user_recovery_public_key: mpc_user_recovery_pk.clone(),
                    near_account_id: new_user_account_id.clone(),
                })
            }
            Err(err) => {
                tracing::error!("account creation failed: {err}");
                let err_str = format!("{:?}", err);
                state
                    .client
                    .invalidate_cache_if_acc_creation_failed(
                        &(
                            state.account_creator_id.clone(),
                            state.account_creator_sk.public_key(),
                        ),
                        &err_str,
                    )
                    .await;
                Err(LeaderNodeError::RelayerError(err))
            }
        }
    })
    .await
}

#[tracing::instrument(level = "info", skip_all, fields(env = state.env))]
async fn new_account(
    Extension(state): Extension<Arc<LeaderState>>,
    WithRejection(Json(request), _): WithRejection<Json<NewAccountRequest>, MpcError>,
) -> (StatusCode, Json<NewAccountResponse>) {
    tracing::info!(
        near_account_id = request.near_account_id.to_string(),
        create_account_options = request.create_account_options.to_string(),
        oidc_token = format!("{:.5}...", request.oidc_token),
        "new_account request"
    );

    match process_new_account(state, request).await {
        Ok(response) => {
            tracing::debug!("responding with OK");
            (StatusCode::OK, Json(response))
        }
        Err(err) => {
            tracing::error!(err = ?err);
            (err.code(), Json(NewAccountResponse::err(err.to_string())))
        }
    }
}

async fn process_sign(
    state: Arc<LeaderState>,
    request: SignRequest,
) -> Result<SignResponse, LeaderNodeError> {
    // Deserialize the included delegate action via borsh
    let delegate_action = DelegateAction::try_from_slice(&request.delegate_action)
        .map_err(LeaderNodeError::MalformedDelegateAction)?;

    // Check OIDC token
    verify_oidc_token(&request.oidc_token, &state.partners.oidc_providers())
        .await
        .map_err(LeaderNodeError::OidcVerificationFailed)?;

    // Prevent recovery key delition
    let requested_delegate_actions: &Vec<NonDelegateAction> = &delegate_action.actions;

    let requested_actions: &Vec<Action> = &requested_delegate_actions
        .iter()
        .map(|non_delegate_action| Action::from(non_delegate_action.clone()))
        .collect();

    let delete_key_actions: Vec<&DeleteKeyAction> = requested_actions
        .iter()
        .filter_map(|action| match action {
            Action::DeleteKey(delete_key_action) => Some(delete_key_action),
            _ => None,
        })
        .collect();

    let user_recovery_pk_res = nar::retry::<_, anyhow::Error, _, _>(|| async {
        let mpc_user_recovery_pk = get_user_recovery_pk(
            &state.reqwest_client,
            &state.sign_nodes,
            &request.oidc_token,
            &request.user_credentials_frp_signature,
            &request.frp_public_key,
        )
        .await?;

        Ok(mpc_user_recovery_pk)
    })
    .await;

    let user_recovery_pk = user_recovery_pk_res.map_err(|err| {
        tracing::error!("Failed to retrieve recovery pk: {err}");
        LeaderNodeError::FailedToRetrieveRecoveryPk(err)
    })?;

    for delete_key_action in delete_key_actions {
        if delete_key_action.public_key == user_recovery_pk {
            tracing::error!(
                "Recovery key can not be deleted: {:?}",
                delete_key_action.public_key
            );
            Err(LeaderNodeError::RecoveryKeyCanNotBeDeleted(
                delete_key_action.public_key.clone(),
            ))?;
        }
    }

    // Get MPC signature
    nar::retry(|| async {
        let signature = get_mpc_signature(
            &state.reqwest_client,
            &state.sign_nodes,
            &request.oidc_token,
            delegate_action.clone(),
            &request.frp_signature,
            &request.frp_public_key,
        )
        .await?;

        Ok(SignResponse::Ok { signature })
    })
    .await
}

#[tracing::instrument(level = "info", skip_all, fields(env = state.env))]
async fn sign(
    Extension(state): Extension<Arc<LeaderState>>,
    WithRejection(Json(request), _): WithRejection<Json<SignRequest>, MpcError>,
) -> (StatusCode, Json<SignResponse>) {
    tracing::info!(
        oidc_token = format!("{:.5}...", request.oidc_token),
        "sign request"
    );

    match process_sign(state, request).await {
        Ok(response) => {
            tracing::debug!("responding with OK");
            (StatusCode::OK, Json(response))
        }
        Err(e) => {
            tracing::error!(err = ?e);
            (e.code(), Json(SignResponse::err(e.to_string())))
        }
    }
}

async fn gather_sign_node_pk_shares(
    state: &LeaderState,
) -> Result<Vec<Point<Ed25519>>, LeaderNodeError> {
    let fut = nar::retry_every(std::time::Duration::from_secs(1), || async {
        let mut results: Vec<(usize, Point<Ed25519>)> = crate::transaction::call_all_nodes(
            &state.reqwest_client,
            &state.sign_nodes,
            "public_key_node",
            (),
        )
        .await
        .map_err(|err| {
            tracing::debug!("failed to gather pk: {err:?}");
            err
        })?;

        results.sort_by_key(|(index, _)| *index);
        let results: Vec<Point<Ed25519>> =
            results.into_iter().map(|(_index, point)| point).collect();

        Result::<Vec<Point<Ed25519>>, LeaderNodeError>::Ok(results)
    });

    let results = tokio::time::timeout(std::time::Duration::from_secs(60), fut)
        .await
        .map_err(|_| LeaderNodeError::TimeoutGatheringPublicKeys)??;
    Ok(results)
}

async fn broadcast_pk_set(
    state: &LeaderState,
    pk_set: Vec<Point<Ed25519>>,
) -> anyhow::Result<Vec<String>> {
    let request = AcceptNodePublicKeysRequest {
        public_keys: pk_set,
    };

    let messages: Vec<String> = crate::transaction::call_all_nodes(
        &state.reqwest_client,
        &state.sign_nodes,
        "accept_pk_set",
        request,
    )
    .await?;

    Ok(messages)
}<|MERGE_RESOLUTION|>--- conflicted
+++ resolved
@@ -345,17 +345,10 @@
 ) -> Result<NewAccountResponse, LeaderNodeError> {
     // Create a transaction to create new NEAR account
     let new_user_account_id = request.near_account_id;
-<<<<<<< HEAD
     let oidc_token_claims =
         verify_oidc_token(&request.oidc_token, &state.partners.oidc_providers())
             .await
             .map_err(LeaderNodeError::OidcVerificationFailed)?;
-=======
-    let oidc_token_claims = T::verify_token(&request.oidc_token, &state.partners.oidc_providers())
-        .await
-        .map_err(LeaderNodeError::OidcVerificationFailed)?;
-
->>>>>>> b35364e1
     let internal_acc_id = oidc_token_claims.get_internal_account_id();
 
     // TODO: move error message from here to this place
