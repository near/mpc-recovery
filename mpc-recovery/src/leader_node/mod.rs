--- conflicted
+++ resolved
@@ -338,21 +338,10 @@
     request: NewAccountRequest,
 ) -> Result<NewAccountResponse, LeaderNodeError> {
     // Create a transaction to create new NEAR account
-<<<<<<< HEAD
-    let new_user_account_id: AccountId = request
-        .near_account_id
-        .parse()
-        .map_err(|e| LeaderNodeError::MalformedAccountId(request.near_account_id, e))?;
+    let new_user_account_id = request.near_account_id;
     let oidc_token_claims = T::verify_token(&request.oidc_token, &state.allowlist)
         .await
         .map_err(LeaderNodeError::OidcVerificationFailed)?;
-=======
-    let new_user_account_id = request.near_account_id;
-    let oidc_token_claims =
-        T::verify_token(&request.oidc_token, &state.pagoda_firebase_audience_id)
-            .await
-            .map_err(LeaderNodeError::OidcVerificationFailed)?;
->>>>>>> 70b861b2
     let internal_acc_id = oidc_token_claims.get_internal_account_id();
 
     // FIXME: waiting on https://github.com/near/mpc-recovery/issues/193
