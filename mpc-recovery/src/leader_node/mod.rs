use crate::error::{LeaderNodeError, MpcError};
use crate::firewall::allowed::PartnerList;
use crate::key_recovery::get_user_recovery_pk;
use crate::msg::{
    AcceptNodePublicKeysRequest, ClaimOidcNodeRequest, ClaimOidcRequest, ClaimOidcResponse,
    MpcPkRequest, MpcPkResponse, NewAccountRequest, NewAccountResponse, SignNodeRequest,
    SignRequest, SignResponse, UserCredentialsRequest, UserCredentialsResponse,
};
use crate::oauth::verify_oidc_token;
use crate::relayer::msg::{CreateAccountAtomicRequest, RegisterAccountRequest};
use crate::relayer::NearRpcAndRelayerClient;
use crate::transaction::{
    get_mpc_signature, new_create_account_delegate_action, sign_payload_with_mpc,
    to_dalek_combined_public_key,
};
use crate::utils::{check_digest_signature, user_credentials_request_digest};
use crate::{metrics, nar};

use anyhow::Context;
use axum::extract::MatchedPath;
use axum::middleware::{self, Next};
use axum::response::IntoResponse;
use axum::routing::get;
use axum::{
    http::{Request, StatusCode},
    routing::post,
    Extension, Json, Router,
};
use axum_extra::extract::WithRejection;
use borsh::BorshDeserialize;
use curv::elliptic::curves::{Ed25519, Point};
<<<<<<< HEAD
=======
use prometheus::{Encoder, TextEncoder};
use rand::{distributions::Alphanumeric, Rng};

>>>>>>> 330d4205
use near_fetch::signer::KeyRotatingSigner;
use near_primitives::delegate_action::{DelegateAction, NonDelegateAction};
use near_primitives::transaction::{Action, DeleteKeyAction};
use near_primitives::types::AccountId;

use std::net::SocketAddr;
use std::sync::Arc;
use std::time::Instant;

pub struct Config {
    pub env: String,
    pub port: u16,
    pub sign_nodes: Vec<String>,
    pub near_rpc: String,
    pub near_root_account: String,
    pub account_creator_id: AccountId,
    // TODO: temporary solution
    pub account_creator_signer: KeyRotatingSigner,
    pub partners: PartnerList,
    pub jwt_signature_pk_url: String,
}

pub async fn run(config: Config) {
    let Config {
        env,
        port,
        sign_nodes,
        near_rpc,
        near_root_account,
        account_creator_id,
        account_creator_signer,
        partners,
        jwt_signature_pk_url,
    } = config;
    let _span = tracing::debug_span!("run", env, port);
    tracing::debug!(?sign_nodes, "running a leader node");

    let client = NearRpcAndRelayerClient::connect(&near_rpc);
    // FIXME: Internal account id is retrieved from the ID token. We don't have a token for ourselves,
    // but are still forced to allocate allowance.
    // Using randomly generated internal account id ensures the uniqueness of user idenrifier on the relayer side so
    // we can update the allowance on each server run.
    for partner in partners.entries.iter() {
        let fake_internal_account_id: String = rand::thread_rng()
            .sample_iter(&Alphanumeric)
            .take(16)
            .map(char::from)
            .collect();
        client
            .register_account_and_allowance(
                RegisterAccountRequest {
                    account_id: account_creator_id.clone(),
                    allowance: 18_000_000_000_000_000_000, // should be enough to create 700_000+ accs
                    oauth_token: fake_internal_account_id,
                },
                partner.relayer.clone(),
            )
            .await
            .unwrap();
    }

    let state = Arc::new(LeaderState {
        env,
        sign_nodes,
        client,
        reqwest_client: reqwest::Client::new(),
        near_root_account: near_root_account.parse().unwrap(),
<<<<<<< HEAD
        account_creator_id,
=======
>>>>>>> 330d4205
        account_creator_signer,
        partners,
        jwt_signature_pk_url,
    });

    // Get keys from all sign nodes, and broadcast them out as a set.
    let pk_set = match gather_sign_node_pk_shares(&state).await {
        Ok(pk_set) => pk_set,
        Err(err) => {
            tracing::error!("Unable to gather public keys: {err}");
            return;
        }
    };
    tracing::debug!(?pk_set, "Gathered public keys");
    let messages = match broadcast_pk_set(&state, pk_set).await {
        Ok(messages) => messages,
        Err(err) => {
            tracing::error!("Unable to broadcast public keys: {err}");
            Vec::new()
        }
    };
    tracing::debug!(?messages, "broadcasted public key statuses");

    // Cors layer is move to load balancer
    let cors_layer = tower_http::cors::CorsLayer::permissive();

    let app = Router::new()
        // healthcheck endpoint
        .route(
            "/",
            get(|| async move {
                tracing::info!("node is ready to accept connections");
                StatusCode::OK
            }),
        )
        .route("/mpc_public_key", post(mpc_public_key))
        .route("/claim_oidc", post(claim_oidc))
        .route("/user_credentials", post(user_credentials))
        .route("/new_account", post(new_account))
        .route("/sign", post(sign))
        .route("/metrics", get(metrics))
        .route_layer(middleware::from_fn(track_metrics))
        .layer(Extension(state))
        .layer(cors_layer);

    let addr = SocketAddr::from(([0, 0, 0, 0], port));
    tracing::debug!(?addr, "starting http server");
    axum::Server::bind(&addr)
        .serve(app.into_make_service())
        .await
        .unwrap();
}

async fn track_metrics<B>(req: Request<B>, next: Next<B>) -> impl IntoResponse {
    let timer = Instant::now();
    let path = if let Some(matched_path) = req.extensions().get::<MatchedPath>() {
        matched_path.as_str().to_owned()
    } else {
        req.uri().path().to_owned()
    };
    let method = req.method().clone();

    let response = next.run(req).await;
    let processing_time = timer.elapsed().as_secs_f64();

    metrics::HTTP_REQUEST_COUNT
        .with_label_values(&[method.as_str(), &path])
        .inc();
    metrics::HTTP_PROCESSING_TIME
        .with_label_values(&[method.as_str(), &path])
        .observe(processing_time);

    if response.status().is_client_error() {
        metrics::HTTP_CLIENT_ERROR_COUNT
            .with_label_values(&[method.as_str(), &path])
            .inc();
    }
    if response.status().is_server_error() {
        metrics::HTTP_SERVER_ERROR_COUNT
            .with_label_values(&[method.as_str(), &path])
            .inc();
    }

    response
}

async fn metrics() -> (StatusCode, String) {
    let grab_metrics = || {
        let encoder = TextEncoder::new();
        let mut buffer = vec![];
        encoder
            .encode(&prometheus::gather(), &mut buffer)
            .with_context(|| "failed to encode metrics")?;

        let response = String::from_utf8(buffer.clone())
            .with_context(|| "failed to convert bytes to string")?;
        buffer.clear();

        Ok::<String, anyhow::Error>(response)
    };

    match grab_metrics() {
        Ok(response) => (StatusCode::OK, response),
        Err(err) => {
            tracing::error!("failed to generate prometheus metrics: {err}");
            (
                StatusCode::INTERNAL_SERVER_ERROR,
                "failed to generate prometheus metrics".to_string(),
            )
        }
    }
}

struct LeaderState {
    env: String,
    sign_nodes: Vec<String>,
    client: NearRpcAndRelayerClient,
    reqwest_client: reqwest::Client,
    near_root_account: AccountId,
    // TODO: temporary solution
    account_creator_signer: KeyRotatingSigner,
    partners: PartnerList,
    jwt_signature_pk_url: String,
}

async fn mpc_public_key(
    Extension(state): Extension<Arc<LeaderState>>,
    WithRejection(Json(_), _): WithRejection<Json<MpcPkRequest>, MpcError>,
) -> (StatusCode, Json<MpcPkResponse>) {
    // Getting MPC PK from sign nodes
    let pk_set = match gather_sign_node_pk_shares(&state).await {
        Ok(pk_set) => pk_set,
        Err(err) => {
            return (
                err.code(),
                Json(MpcPkResponse::Err {
                    msg: err.to_string(),
                }),
            )
        }
    };

    let mpc_pk = match to_dalek_combined_public_key(&pk_set) {
        Ok(mpc_pk) => mpc_pk,
        Err(err) => {
            return (
                err.code(),
                Json(MpcPkResponse::Err {
                    msg: err.to_string(),
                }),
            )
        }
    };

    (StatusCode::OK, Json(MpcPkResponse::Ok { mpc_pk }))
}

#[tracing::instrument(level = "info", skip_all, fields(env = state.env))]
async fn claim_oidc(
    Extension(state): Extension<Arc<LeaderState>>,
    WithRejection(Json(claim_oidc_request), _): WithRejection<Json<ClaimOidcRequest>, MpcError>,
) -> (StatusCode, Json<ClaimOidcResponse>) {
    tracing::info!(
        oidc_hash = hex::encode(&claim_oidc_request.oidc_token_hash),
        pk = claim_oidc_request.frp_public_key.to_string(),
        sig = claim_oidc_request.frp_signature.to_string(),
        "claim_oidc request"
    );

    // Calim OIDC ID Token and get MPC signature from sign nodes
    let sig_share_request = SignNodeRequest::ClaimOidc(ClaimOidcNodeRequest {
        oidc_token_hash: claim_oidc_request.oidc_token_hash,
        public_key: claim_oidc_request.frp_public_key,
        signature: claim_oidc_request.frp_signature,
    });

    let res =
        sign_payload_with_mpc(&state.reqwest_client, &state.sign_nodes, sig_share_request).await;

    match res {
        Ok(mpc_signature) => (
            StatusCode::OK,
            Json(ClaimOidcResponse::Ok { mpc_signature }),
        ),
        Err(e) => (
            StatusCode::BAD_REQUEST,
            Json(ClaimOidcResponse::Err { msg: e.to_string() }),
        ),
    }
}

#[tracing::instrument(level = "info", skip_all, fields(env = state.env))]
async fn user_credentials(
    Extension(state): Extension<Arc<LeaderState>>,
    WithRejection(Json(request), _): WithRejection<Json<UserCredentialsRequest>, MpcError>,
) -> (StatusCode, Json<UserCredentialsResponse>) {
    tracing::info!(
        oidc_token = format!("{:.5}...", request.oidc_token),
        "user_credentials request"
    );

    match process_user_credentials(state, request).await {
        Ok(response) => {
            tracing::debug!("responding with OK");
            (StatusCode::OK, Json(response))
        }
        Err(err) => {
            tracing::error!(err = ?err, "failed to process user credentials");
            (
                err.code(),
                Json(UserCredentialsResponse::Err {
                    msg: err.to_string(),
                }),
            )
        }
    }
}

async fn process_user_credentials(
    state: Arc<LeaderState>,
    request: UserCredentialsRequest,
) -> Result<UserCredentialsResponse, LeaderNodeError> {
    verify_oidc_token(
        &request.oidc_token,
        &state.partners.oidc_providers(),
        &state.reqwest_client,
        &state.jwt_signature_pk_url,
    )
    .await
    .map_err(LeaderNodeError::OidcVerificationFailed)?;

    nar::retry(|| async {
        let mpc_user_recovery_pk = get_user_recovery_pk(
            &state.reqwest_client,
            &state.sign_nodes,
            &request.oidc_token,
            &request.frp_signature,
            &request.frp_public_key,
        )
        .await?;

        Ok(UserCredentialsResponse::Ok {
            recovery_pk: mpc_user_recovery_pk,
        })
    })
    .await
}

async fn process_new_account(
    state: Arc<LeaderState>,
    request: NewAccountRequest,
) -> Result<NewAccountResponse, LeaderNodeError> {
    // Create a transaction to create new NEAR account
    let new_user_account_id = request.near_account_id;
    let oidc_token_claims = verify_oidc_token(
        &request.oidc_token,
        &state.partners.oidc_providers(),
        &state.reqwest_client,
        &state.jwt_signature_pk_url,
    )
    .await
    .map_err(LeaderNodeError::OidcVerificationFailed)?;
    let internal_acc_id = oidc_token_claims.get_internal_account_id();

    // FIXME: waiting on https://github.com/near/mpc-recovery/issues/193
    // FRP check to prevent invalid PKs and Sigs from getting through. Used to circumvent the
    // atomicity of account creation between relayer and the sign nodes. The atomicity
    // part is being worked on.
    let frp_pk = &request.frp_public_key;
    let digest = user_credentials_request_digest(&request.oidc_token, frp_pk)?;
    check_digest_signature(frp_pk, &request.user_credentials_frp_signature, &digest)
        .map_err(LeaderNodeError::SignatureVerificationFailed)?;
    tracing::debug!("user credentials digest signature verified for {new_user_account_id:?}");

<<<<<<< HEAD
    // TODO: move error message from here to this place
    let partner = state
        .partners
        .find(&oidc_token_claims.iss, &oidc_token_claims.aud)?;
=======
    nar::retry(|| async {
        // Get nonce and recent block hash
        let account_creator = state.account_creator_signer.fetch_and_rotate_signer();
        let (_hash, block_height, nonce) = state
            .client
            .access_key(&account_creator.account_id, &account_creator.public_key)
            .await
            .map_err(LeaderNodeError::RelayerError)?;
>>>>>>> 330d4205

    let mpc_user_recovery_pk = nar::retry(|| async {
        get_user_recovery_pk(
            &state.reqwest_client,
            &state.sign_nodes,
            &request.oidc_token,
            &request.user_credentials_frp_signature,
            &request.frp_public_key,
        )
        .await
    })
    .await?;

    nar::retry(|| async {
        let account_creator = state.account_creator_signer.fetch_and_rotate_signer();

        // Get nonce and recent block hash
        let (_hash, block_height, nonce) = state
            .client
            .access_key(&account_creator.account_id, &account_creator.public_key)
            .await
            .map_err(LeaderNodeError::RelayerError)?;

        // Add recovery key to create account options
        let mut new_account_options = request.create_account_options.clone();
        match new_account_options.full_access_keys {
            Some(ref mut keys) => keys.push(mpc_user_recovery_pk.clone()),
            None => new_account_options.full_access_keys = Some(vec![mpc_user_recovery_pk.clone()]),
        }

<<<<<<< HEAD
        let delegate_action = get_create_account_delegate_action(
            &account_creator.account_id,
            &account_creator.public_key,
=======
        // We create accounts using the local key
        let signed_delegate_action = new_create_account_delegate_action(
            account_creator,
>>>>>>> 330d4205
            &new_user_account_id,
            new_account_options.clone(),
            &state.near_root_account,
            nonce,
            block_height + 100,
        )
        .map_err(LeaderNodeError::Other)?;
<<<<<<< HEAD
        // We create accounts using the local key
        let signed_delegate_action =
            get_local_signed_delegated_action(delegate_action, &state.account_creator_signer);
=======
>>>>>>> 330d4205

        // Send delegate action to relayer
        let request = CreateAccountAtomicRequest {
            account_id: new_user_account_id.clone(),
            allowance: 300_000_000_000_000,
            oauth_token: internal_acc_id.clone(),
            signed_delegate_action,
        };

        let result = state
            .client
            .create_account_atomic(request, &partner.relayer)
            .await;

        match result {
            Ok(_) => {
                tracing::info!(
                    "account creation succeeded: {new_user_account_id:?}",
                    new_user_account_id = new_user_account_id
                );
                Ok(NewAccountResponse::Ok {
                    create_account_options: new_account_options,
                    user_recovery_public_key: mpc_user_recovery_pk.clone(),
                    near_account_id: new_user_account_id.clone(),
                })
            }
            Err(err) => {
                tracing::error!("account creation failed: {err}");
                let err_str = format!("{:?}", err);
                state
                    .client
                    .invalidate_cache_if_acc_creation_failed(
                        &(
                            account_creator.account_id.clone(),
                            account_creator.public_key.clone(),
                        ),
                        &err_str,
                    )
                    .await;
                Err(LeaderNodeError::RelayerError(err))
            }
        }
    })
    .await
}

#[tracing::instrument(level = "info", skip_all, fields(env = state.env))]
async fn new_account(
    Extension(state): Extension<Arc<LeaderState>>,
    WithRejection(Json(request), _): WithRejection<Json<NewAccountRequest>, MpcError>,
) -> (StatusCode, Json<NewAccountResponse>) {
    tracing::info!(
        near_account_id = request.near_account_id.to_string(),
        create_account_options = request.create_account_options.to_string(),
        oidc_token = format!("{:.5}...", request.oidc_token),
        "new_account request"
    );

    match process_new_account(state, request).await {
        Ok(response) => {
            tracing::debug!("responding with OK");
            (StatusCode::OK, Json(response))
        }
        Err(err) => {
            tracing::error!(err = ?err);
            (err.code(), Json(NewAccountResponse::err(err.to_string())))
        }
    }
}

async fn process_sign(
    state: Arc<LeaderState>,
    request: SignRequest,
) -> Result<SignResponse, LeaderNodeError> {
    // Deserialize the included delegate action via borsh
    let delegate_action = DelegateAction::try_from_slice(&request.delegate_action)
        .map_err(LeaderNodeError::MalformedDelegateAction)?;

    // Check OIDC token
    verify_oidc_token(
        &request.oidc_token,
        &state.partners.oidc_providers(),
        &state.reqwest_client,
        &state.jwt_signature_pk_url,
    )
    .await
    .map_err(LeaderNodeError::OidcVerificationFailed)?;

    // Prevent recovery key delition
    let requested_delegate_actions: &Vec<NonDelegateAction> = &delegate_action.actions;

    let requested_actions: &Vec<Action> = &requested_delegate_actions
        .iter()
        .map(|non_delegate_action| Action::from(non_delegate_action.clone()))
        .collect();

    let delete_key_actions: Vec<&DeleteKeyAction> = requested_actions
        .iter()
        .filter_map(|action| match action {
            Action::DeleteKey(delete_key_action) => Some(delete_key_action),
            _ => None,
        })
        .collect();

    let user_recovery_pk_res = nar::retry::<_, anyhow::Error, _, _>(|| async {
        let mpc_user_recovery_pk = get_user_recovery_pk(
            &state.reqwest_client,
            &state.sign_nodes,
            &request.oidc_token,
            &request.user_credentials_frp_signature,
            &request.frp_public_key,
        )
        .await?;

        Ok(mpc_user_recovery_pk)
    })
    .await;

    let user_recovery_pk = user_recovery_pk_res.map_err(|err| {
        tracing::error!("Failed to retrieve recovery pk: {err}");
        LeaderNodeError::FailedToRetrieveRecoveryPk(err)
    })?;

    for delete_key_action in delete_key_actions {
        if delete_key_action.public_key == user_recovery_pk {
            tracing::error!(
                "Recovery key can not be deleted: {:?}",
                delete_key_action.public_key
            );
            Err(LeaderNodeError::RecoveryKeyCanNotBeDeleted(
                delete_key_action.public_key.clone(),
            ))?;
        }
    }

    // Get MPC signature
    nar::retry(|| async {
        let signature = get_mpc_signature(
            &state.reqwest_client,
            &state.sign_nodes,
            &request.oidc_token,
            delegate_action.clone(),
            &request.frp_signature,
            &request.frp_public_key,
        )
        .await?;

        Ok(SignResponse::Ok { signature })
    })
    .await
}

#[tracing::instrument(level = "info", skip_all, fields(env = state.env))]
async fn sign(
    Extension(state): Extension<Arc<LeaderState>>,
    WithRejection(Json(request), _): WithRejection<Json<SignRequest>, MpcError>,
) -> (StatusCode, Json<SignResponse>) {
    tracing::info!(
        oidc_token = format!("{:.5}...", request.oidc_token),
        "sign request"
    );

    match process_sign(state, request).await {
        Ok(response) => {
            tracing::debug!("responding with OK");
            (StatusCode::OK, Json(response))
        }
        Err(e) => {
            tracing::error!(err = ?e);
            (e.code(), Json(SignResponse::err(e.to_string())))
        }
    }
}

async fn gather_sign_node_pk_shares(
    state: &LeaderState,
) -> Result<Vec<Point<Ed25519>>, LeaderNodeError> {
    let fut = nar::retry_every(std::time::Duration::from_secs(1), || async {
        let mut results: Vec<(usize, Point<Ed25519>)> = crate::transaction::call_all_nodes(
            &state.reqwest_client,
            &state.sign_nodes,
            "public_key_node",
            (),
        )
        .await
        .map_err(|err| {
            tracing::debug!("failed to gather pk: {err:?}");
            err
        })?;

        results.sort_by_key(|(index, _)| *index);
        let results: Vec<Point<Ed25519>> =
            results.into_iter().map(|(_index, point)| point).collect();

        Result::<Vec<Point<Ed25519>>, LeaderNodeError>::Ok(results)
    });

    let results = tokio::time::timeout(std::time::Duration::from_secs(60), fut)
        .await
        .map_err(|_| LeaderNodeError::TimeoutGatheringPublicKeys)??;
    Ok(results)
}

async fn broadcast_pk_set(
    state: &LeaderState,
    pk_set: Vec<Point<Ed25519>>,
) -> anyhow::Result<Vec<String>> {
    let request = AcceptNodePublicKeysRequest {
        public_keys: pk_set,
    };

    let messages: Vec<String> = crate::transaction::call_all_nodes(
        &state.reqwest_client,
        &state.sign_nodes,
        "accept_pk_set",
        request,
    )
    .await?;

    Ok(messages)
}<|MERGE_RESOLUTION|>--- conflicted
+++ resolved
@@ -29,12 +29,9 @@
 use axum_extra::extract::WithRejection;
 use borsh::BorshDeserialize;
 use curv::elliptic::curves::{Ed25519, Point};
-<<<<<<< HEAD
-=======
 use prometheus::{Encoder, TextEncoder};
 use rand::{distributions::Alphanumeric, Rng};
 
->>>>>>> 330d4205
 use near_fetch::signer::KeyRotatingSigner;
 use near_primitives::delegate_action::{DelegateAction, NonDelegateAction};
 use near_primitives::transaction::{Action, DeleteKeyAction};
@@ -102,10 +99,6 @@
         client,
         reqwest_client: reqwest::Client::new(),
         near_root_account: near_root_account.parse().unwrap(),
-<<<<<<< HEAD
-        account_creator_id,
-=======
->>>>>>> 330d4205
         account_creator_signer,
         partners,
         jwt_signature_pk_url,
@@ -380,21 +373,10 @@
         .map_err(LeaderNodeError::SignatureVerificationFailed)?;
     tracing::debug!("user credentials digest signature verified for {new_user_account_id:?}");
 
-<<<<<<< HEAD
     // TODO: move error message from here to this place
     let partner = state
         .partners
         .find(&oidc_token_claims.iss, &oidc_token_claims.aud)?;
-=======
-    nar::retry(|| async {
-        // Get nonce and recent block hash
-        let account_creator = state.account_creator_signer.fetch_and_rotate_signer();
-        let (_hash, block_height, nonce) = state
-            .client
-            .access_key(&account_creator.account_id, &account_creator.public_key)
-            .await
-            .map_err(LeaderNodeError::RelayerError)?;
->>>>>>> 330d4205
 
     let mpc_user_recovery_pk = nar::retry(|| async {
         get_user_recovery_pk(
@@ -425,15 +407,9 @@
             None => new_account_options.full_access_keys = Some(vec![mpc_user_recovery_pk.clone()]),
         }
 
-<<<<<<< HEAD
-        let delegate_action = get_create_account_delegate_action(
-            &account_creator.account_id,
-            &account_creator.public_key,
-=======
         // We create accounts using the local key
         let signed_delegate_action = new_create_account_delegate_action(
             account_creator,
->>>>>>> 330d4205
             &new_user_account_id,
             new_account_options.clone(),
             &state.near_root_account,
@@ -441,12 +417,6 @@
             block_height + 100,
         )
         .map_err(LeaderNodeError::Other)?;
-<<<<<<< HEAD
-        // We create accounts using the local key
-        let signed_delegate_action =
-            get_local_signed_delegated_action(delegate_action, &state.account_creator_signer);
-=======
->>>>>>> 330d4205
 
         // Send delegate action to relayer
         let request = CreateAccountAtomicRequest {
