use crate::error::{LeaderNodeError, MpcError};
use crate::firewall::allowed::PartnerList;
use crate::key_recovery::get_user_recovery_pk;
use crate::msg::{
    AcceptNodePublicKeysRequest, ClaimOidcNodeRequest, ClaimOidcRequest, ClaimOidcResponse,
    MpcPkRequest, MpcPkResponse, NewAccountRequest, NewAccountResponse, SignNodeRequest,
    SignRequest, SignResponse, UserCredentialsRequest, UserCredentialsResponse,
};
use crate::oauth::verify_oidc_token;
use crate::relayer::msg::{CreateAccountAtomicRequest, RegisterAccountRequest};
use crate::relayer::NearRpcAndRelayerClient;
use crate::transaction::{
    get_create_account_delegate_action, get_local_signed_delegated_action, get_mpc_signature,
    sign_payload_with_mpc, to_dalek_combined_public_key,
};
use crate::utils::{check_digest_signature, user_credentials_request_digest};
use crate::{metrics, nar};

use anyhow::Context;
use axum::extract::MatchedPath;
use axum::middleware::{self, Next};
use axum::response::IntoResponse;
use axum::routing::get;
use axum::{
    http::{Request, StatusCode},
    routing::post,
    Extension, Json, Router,
};
use axum_extra::extract::WithRejection;
use borsh::BorshDeserialize;
use curv::elliptic::curves::{Ed25519, Point};
use near_crypto::SecretKey;
use near_fetch::signer::KeyRotatingSigner;
use near_primitives::delegate_action::{DelegateAction, NonDelegateAction};
use near_primitives::transaction::{Action, DeleteKeyAction};
use near_primitives::types::AccountId;
use prometheus::{Encoder, TextEncoder};
use rand::{distributions::Alphanumeric, Rng};

use std::net::SocketAddr;
use std::sync::Arc;
use std::time::Instant;

pub struct Config {
    pub env: String,
    pub port: u16,
    pub sign_nodes: Vec<String>,
    pub near_rpc: String,
    pub near_root_account: String,
    pub account_creator_id: AccountId,
    // TODO: temporary solution
    pub account_creator_sk: SecretKey,
    pub account_creator_signer: KeyRotatingSigner,
    pub partners: PartnerList,
    pub jwt_signature_pk_url: String,
}

pub async fn run(config: Config) {
    let Config {
        env,
        port,
        sign_nodes,
        near_rpc,
        near_root_account,
        account_creator_id,
        account_creator_sk,
        account_creator_signer,
        partners,
        jwt_signature_pk_url,
    } = config;
    let _span = tracing::debug_span!("run", env, port);
    tracing::debug!(?sign_nodes, "running a leader node");

    let client = NearRpcAndRelayerClient::connect(&near_rpc);
    // FIXME: Internal account id is retrieved from the ID token. We don't have a token for ourselves,
    // but are still forced to allocate allowance.
    // Using randomly generated internal account id ensures the uniqueness of user idenrifier on the relayer side so
    // we can update the allowance on each server run.
    for partner in partners.entries.iter() {
        let fake_internal_account_id: String = rand::thread_rng()
            .sample_iter(&Alphanumeric)
            .take(16)
            .map(char::from)
            .collect();
        client
            .register_account_and_allowance(
                RegisterAccountRequest {
                    account_id: account_creator_id.clone(),
                    allowance: 18_000_000_000_000_000_000, // should be enough to create 700_000+ accs
                    oauth_token: fake_internal_account_id,
                },
                partner.relayer.clone(),
            )
            .await
            .unwrap();
    }

    let state = Arc::new(LeaderState {
        env,
        sign_nodes,
        client,
        reqwest_client: reqwest::Client::new(),
        near_root_account: near_root_account.parse().unwrap(),
        account_creator_id,
        account_creator_sk,
        account_creator_signer,
        partners,
        jwt_signature_pk_url,
    });

    // Get keys from all sign nodes, and broadcast them out as a set.
    let pk_set = match gather_sign_node_pk_shares(&state).await {
        Ok(pk_set) => pk_set,
        Err(err) => {
            tracing::error!("Unable to gather public keys: {err}");
            return;
        }
    };
    tracing::debug!(?pk_set, "Gathered public keys");
    let messages = match broadcast_pk_set(&state, pk_set).await {
        Ok(messages) => messages,
        Err(err) => {
            tracing::error!("Unable to broadcast public keys: {err}");
            Vec::new()
        }
    };
    tracing::debug!(?messages, "broadcasted public key statuses");

    // Cors layer is move to load balancer
    let cors_layer = tower_http::cors::CorsLayer::permissive();

    let app = Router::new()
        // healthcheck endpoint
        .route(
            "/",
            get(|| async move {
                tracing::info!("node is ready to accept connections");
                StatusCode::OK
            }),
        )
        .route("/mpc_public_key", post(mpc_public_key))
        .route("/claim_oidc", post(claim_oidc))
        .route("/user_credentials", post(user_credentials))
        .route("/new_account", post(new_account))
        .route("/sign", post(sign))
        .route("/metrics", get(metrics))
        .route_layer(middleware::from_fn(track_metrics))
        .layer(Extension(state))
        .layer(cors_layer);

    let addr = SocketAddr::from(([0, 0, 0, 0], port));
    tracing::debug!(?addr, "starting http server");
    axum::Server::bind(&addr)
        .serve(app.into_make_service())
        .await
        .unwrap();
}

async fn track_metrics<B>(req: Request<B>, next: Next<B>) -> impl IntoResponse {
    let timer = Instant::now();
    let path = if let Some(matched_path) = req.extensions().get::<MatchedPath>() {
        matched_path.as_str().to_owned()
    } else {
        req.uri().path().to_owned()
    };
    let method = req.method().clone();

    let response = next.run(req).await;
    let processing_time = timer.elapsed().as_secs_f64();

    metrics::HTTP_REQUEST_COUNT
        .with_label_values(&[method.as_str(), &path])
        .inc();
    metrics::HTTP_PROCESSING_TIME
        .with_label_values(&[method.as_str(), &path])
        .observe(processing_time);

    if response.status().is_client_error() {
        metrics::HTTP_CLIENT_ERROR_COUNT
            .with_label_values(&[method.as_str(), &path])
            .inc();
    }
    if response.status().is_server_error() {
        metrics::HTTP_SERVER_ERROR_COUNT
            .with_label_values(&[method.as_str(), &path])
            .inc();
    }

    response
}

async fn metrics() -> (StatusCode, String) {
    let grab_metrics = || {
        let encoder = TextEncoder::new();
        let mut buffer = vec![];
        encoder
            .encode(&prometheus::gather(), &mut buffer)
            .with_context(|| "failed to encode metrics")?;

        let response = String::from_utf8(buffer.clone())
            .with_context(|| "failed to convert bytes to string")?;
        buffer.clear();

        Ok::<String, anyhow::Error>(response)
    };

    match grab_metrics() {
        Ok(response) => (StatusCode::OK, response),
        Err(err) => {
            tracing::error!("failed to generate prometheus metrics: {err}");
            (
                StatusCode::INTERNAL_SERVER_ERROR,
                "failed to generate prometheus metrics".to_string(),
            )
        }
    }
}

struct LeaderState {
    env: String,
    sign_nodes: Vec<String>,
    client: NearRpcAndRelayerClient,
    reqwest_client: reqwest::Client,
    near_root_account: AccountId,
    account_creator_id: AccountId,
    // TODO: temporary solution
    account_creator_sk: SecretKey,
    account_creator_signer: KeyRotatingSigner,
    partners: PartnerList,
    jwt_signature_pk_url: String,
}

async fn mpc_public_key(
    Extension(state): Extension<Arc<LeaderState>>,
    WithRejection(Json(_), _): WithRejection<Json<MpcPkRequest>, MpcError>,
) -> (StatusCode, Json<MpcPkResponse>) {
    // Getting MPC PK from sign nodes
    let pk_set = match gather_sign_node_pk_shares(&state).await {
        Ok(pk_set) => pk_set,
        Err(err) => {
            return (
                err.code(),
                Json(MpcPkResponse::Err {
                    msg: err.to_string(),
                }),
            )
        }
    };

    let mpc_pk = match to_dalek_combined_public_key(&pk_set) {
        Ok(mpc_pk) => mpc_pk,
        Err(err) => {
            return (
                err.code(),
                Json(MpcPkResponse::Err {
                    msg: err.to_string(),
                }),
            )
        }
    };

    (StatusCode::OK, Json(MpcPkResponse::Ok { mpc_pk }))
}

#[tracing::instrument(level = "info", skip_all, fields(env = state.env))]
async fn claim_oidc(
    Extension(state): Extension<Arc<LeaderState>>,
    WithRejection(Json(claim_oidc_request), _): WithRejection<Json<ClaimOidcRequest>, MpcError>,
) -> (StatusCode, Json<ClaimOidcResponse>) {
    tracing::info!(
        oidc_hash = hex::encode(&claim_oidc_request.oidc_token_hash),
        pk = claim_oidc_request.frp_public_key.to_string(),
        sig = claim_oidc_request.frp_signature.to_string(),
        "claim_oidc request"
    );

    // Calim OIDC ID Token and get MPC signature from sign nodes
    let sig_share_request = SignNodeRequest::ClaimOidc(ClaimOidcNodeRequest {
        oidc_token_hash: claim_oidc_request.oidc_token_hash,
        public_key: claim_oidc_request.frp_public_key,
        signature: claim_oidc_request.frp_signature,
    });

    let res =
        sign_payload_with_mpc(&state.reqwest_client, &state.sign_nodes, sig_share_request).await;

    match res {
        Ok(mpc_signature) => (
            StatusCode::OK,
            Json(ClaimOidcResponse::Ok { mpc_signature }),
        ),
        Err(e) => (
            StatusCode::BAD_REQUEST,
            Json(ClaimOidcResponse::Err { msg: e.to_string() }),
        ),
    }
}

#[tracing::instrument(level = "info", skip_all, fields(env = state.env))]
async fn user_credentials(
    Extension(state): Extension<Arc<LeaderState>>,
    WithRejection(Json(request), _): WithRejection<Json<UserCredentialsRequest>, MpcError>,
) -> (StatusCode, Json<UserCredentialsResponse>) {
    tracing::info!(
        oidc_token = format!("{:.5}...", request.oidc_token),
        "user_credentials request"
    );

    match process_user_credentials(state, request).await {
        Ok(response) => {
            tracing::debug!("responding with OK");
            (StatusCode::OK, Json(response))
        }
        Err(err) => {
            tracing::error!(err = ?err, "failed to process user credentials");
            (
                err.code(),
                Json(UserCredentialsResponse::Err {
                    msg: err.to_string(),
                }),
            )
        }
    }
}

async fn process_user_credentials(
    state: Arc<LeaderState>,
    request: UserCredentialsRequest,
) -> Result<UserCredentialsResponse, LeaderNodeError> {
    verify_oidc_token(
        &request.oidc_token,
        &state.partners.oidc_providers(),
        &state.reqwest_client,
        &state.jwt_signature_pk_url,
    )
    .await
    .map_err(LeaderNodeError::OidcVerificationFailed)?;

    nar::retry(|| async {
        let mpc_user_recovery_pk = get_user_recovery_pk(
            &state.reqwest_client,
            &state.sign_nodes,
            &request.oidc_token,
            &request.frp_signature,
            &request.frp_public_key,
        )
        .await?;

        Ok(UserCredentialsResponse::Ok {
            recovery_pk: mpc_user_recovery_pk,
        })
    })
    .await
}

async fn process_new_account(
    state: Arc<LeaderState>,
    request: NewAccountRequest,
) -> Result<NewAccountResponse, LeaderNodeError> {
    // Create a transaction to create new NEAR account
    let new_user_account_id = request.near_account_id;
    let oidc_token_claims = verify_oidc_token(
        &request.oidc_token,
        &state.partners.oidc_providers(),
        &state.reqwest_client,
        &state.jwt_signature_pk_url,
    )
    .await
    .map_err(LeaderNodeError::OidcVerificationFailed)?;
    let internal_acc_id = oidc_token_claims.get_internal_account_id();

    // FIXME: waiting on https://github.com/near/mpc-recovery/issues/193
    // FRP check to prevent invalid PKs and Sigs from getting through. Used to circumvent the
    // atomicity of account creation between relayer and the sign nodes. The atomicity
    // part is being worked on.
    let frp_pk = &request.frp_public_key;
    let digest = user_credentials_request_digest(&request.oidc_token, frp_pk)?;
    check_digest_signature(frp_pk, &request.user_credentials_frp_signature, &digest)
        .map_err(LeaderNodeError::SignatureVerificationFailed)?;
    tracing::debug!("user credentials digest signature verified for {new_user_account_id:?}");

    // TODO: move error message from here to this place
    let partner = state
        .partners
        .find(&oidc_token_claims.iss, &oidc_token_claims.aud)?;

    let mpc_user_recovery_pk = nar::retry(|| async {
        get_user_recovery_pk(
            &state.reqwest_client,
            &state.sign_nodes,
            &request.oidc_token,
            &request.user_credentials_frp_signature,
            &request.frp_public_key,
        )
        .await
    })
    .await?;

    nar::retry(|| async {
        // Get nonce and recent block hash
        let (_hash, block_height, nonce) = state
            .client
            .access_key(
                &state.account_creator_id,
                state.account_creator_signer.public_key(),
            )
            .await
            .map_err(LeaderNodeError::RelayerError)?;

<<<<<<< HEAD
        let mpc_user_recovery_pk = get_user_recovery_pk(
            &state.reqwest_client,
            &state.sign_nodes,
            &request.oidc_token,
            &request.user_credentials_frp_signature,
            &request.frp_public_key,
        )
        .await?;

=======
>>>>>>> 109aca24
        // Add recovery key to create account options
        let mut new_account_options = request.create_account_options.clone();
        match new_account_options.full_access_keys {
            Some(ref mut keys) => keys.push(mpc_user_recovery_pk.clone()),
            None => new_account_options.full_access_keys = Some(vec![mpc_user_recovery_pk.clone()]),
        }

        let delegate_action = get_create_account_delegate_action(
            &state.account_creator_id,
            &state.account_creator_sk.public_key(),
            &new_user_account_id,
            new_account_options.clone(),
            &state.near_root_account,
            nonce,
            block_height + 100,
        )
        .map_err(LeaderNodeError::Other)?;
        // We create accounts using the local key
        let signed_delegate_action = get_local_signed_delegated_action(
            delegate_action,
            &state.account_creator_signer,
        );

        // Send delegate action to relayer
        let request = CreateAccountAtomicRequest {
            account_id: new_user_account_id.clone(),
            allowance: 300_000_000_000_000,
            oauth_token: internal_acc_id.clone(),
            signed_delegate_action,
        };

        let result = state
            .client
            .create_account_atomic(request, &partner.relayer)
            .await;

        match result {
            Ok(_) => {
                tracing::info!(
                    "account creation succeeded: {new_user_account_id:?}",
                    new_user_account_id = new_user_account_id
                );
                Ok(NewAccountResponse::Ok {
                    create_account_options: new_account_options,
                    user_recovery_public_key: mpc_user_recovery_pk.clone(),
                    near_account_id: new_user_account_id.clone(),
                })
            }
            Err(err) => {
                tracing::error!("account creation failed: {err}");
                let err_str = format!("{:?}", err);
                state
                    .client
                    .invalidate_cache_if_acc_creation_failed(
                        &(
                            state.account_creator_id.clone(),
                            state.account_creator_sk.public_key(),
                        ),
                        &err_str,
                    )
                    .await;
                Err(LeaderNodeError::RelayerError(err))
            }
        }
    })
    .await
}

#[tracing::instrument(level = "info", skip_all, fields(env = state.env))]
async fn new_account(
    Extension(state): Extension<Arc<LeaderState>>,
    WithRejection(Json(request), _): WithRejection<Json<NewAccountRequest>, MpcError>,
) -> (StatusCode, Json<NewAccountResponse>) {
    tracing::info!(
        near_account_id = request.near_account_id.to_string(),
        create_account_options = request.create_account_options.to_string(),
        oidc_token = format!("{:.5}...", request.oidc_token),
        "new_account request"
    );

    match process_new_account(state, request).await {
        Ok(response) => {
            tracing::debug!("responding with OK");
            (StatusCode::OK, Json(response))
        }
        Err(err) => {
            tracing::error!(err = ?err);
            (err.code(), Json(NewAccountResponse::err(err.to_string())))
        }
    }
}

async fn process_sign(
    state: Arc<LeaderState>,
    request: SignRequest,
) -> Result<SignResponse, LeaderNodeError> {
    // Deserialize the included delegate action via borsh
    let delegate_action = DelegateAction::try_from_slice(&request.delegate_action)
        .map_err(LeaderNodeError::MalformedDelegateAction)?;

    // Check OIDC token
    verify_oidc_token(
        &request.oidc_token,
        &state.partners.oidc_providers(),
        &state.reqwest_client,
        &state.jwt_signature_pk_url,
    )
    .await
    .map_err(LeaderNodeError::OidcVerificationFailed)?;

    // Prevent recovery key delition
    let requested_delegate_actions: &Vec<NonDelegateAction> = &delegate_action.actions;

    let requested_actions: &Vec<Action> = &requested_delegate_actions
        .iter()
        .map(|non_delegate_action| Action::from(non_delegate_action.clone()))
        .collect();

    let delete_key_actions: Vec<&DeleteKeyAction> = requested_actions
        .iter()
        .filter_map(|action| match action {
            Action::DeleteKey(delete_key_action) => Some(delete_key_action),
            _ => None,
        })
        .collect();

    let user_recovery_pk_res = nar::retry::<_, anyhow::Error, _, _>(|| async {
        let mpc_user_recovery_pk = get_user_recovery_pk(
            &state.reqwest_client,
            &state.sign_nodes,
            &request.oidc_token,
            &request.user_credentials_frp_signature,
            &request.frp_public_key,
        )
        .await?;

        Ok(mpc_user_recovery_pk)
    })
    .await;

    let user_recovery_pk = user_recovery_pk_res.map_err(|err| {
        tracing::error!("Failed to retrieve recovery pk: {err}");
        LeaderNodeError::FailedToRetrieveRecoveryPk(err)
    })?;

    for delete_key_action in delete_key_actions {
        if delete_key_action.public_key == user_recovery_pk {
            tracing::error!(
                "Recovery key can not be deleted: {:?}",
                delete_key_action.public_key
            );
            Err(LeaderNodeError::RecoveryKeyCanNotBeDeleted(
                delete_key_action.public_key.clone(),
            ))?;
        }
    }

    // Get MPC signature
    nar::retry(|| async {
        let signature = get_mpc_signature(
            &state.reqwest_client,
            &state.sign_nodes,
            &request.oidc_token,
            delegate_action.clone(),
            &request.frp_signature,
            &request.frp_public_key,
        )
        .await?;

        Ok(SignResponse::Ok { signature })
    })
    .await
}

#[tracing::instrument(level = "info", skip_all, fields(env = state.env))]
async fn sign(
    Extension(state): Extension<Arc<LeaderState>>,
    WithRejection(Json(request), _): WithRejection<Json<SignRequest>, MpcError>,
) -> (StatusCode, Json<SignResponse>) {
    tracing::info!(
        oidc_token = format!("{:.5}...", request.oidc_token),
        "sign request"
    );

    match process_sign(state, request).await {
        Ok(response) => {
            tracing::debug!("responding with OK");
            (StatusCode::OK, Json(response))
        }
        Err(e) => {
            tracing::error!(err = ?e);
            (e.code(), Json(SignResponse::err(e.to_string())))
        }
    }
}

async fn gather_sign_node_pk_shares(
    state: &LeaderState,
) -> Result<Vec<Point<Ed25519>>, LeaderNodeError> {
    let fut = nar::retry_every(std::time::Duration::from_secs(1), || async {
        let mut results: Vec<(usize, Point<Ed25519>)> = crate::transaction::call_all_nodes(
            &state.reqwest_client,
            &state.sign_nodes,
            "public_key_node",
            (),
        )
        .await
        .map_err(|err| {
            tracing::debug!("failed to gather pk: {err:?}");
            err
        })?;

        results.sort_by_key(|(index, _)| *index);
        let results: Vec<Point<Ed25519>> =
            results.into_iter().map(|(_index, point)| point).collect();

        Result::<Vec<Point<Ed25519>>, LeaderNodeError>::Ok(results)
    });

    let results = tokio::time::timeout(std::time::Duration::from_secs(60), fut)
        .await
        .map_err(|_| LeaderNodeError::TimeoutGatheringPublicKeys)??;
    Ok(results)
}

async fn broadcast_pk_set(
    state: &LeaderState,
    pk_set: Vec<Point<Ed25519>>,
) -> anyhow::Result<Vec<String>> {
    let request = AcceptNodePublicKeysRequest {
        public_keys: pk_set,
    };

    let messages: Vec<String> = crate::transaction::call_all_nodes(
        &state.reqwest_client,
        &state.sign_nodes,
        "accept_pk_set",
        request,
    )
    .await?;

    Ok(messages)
}<|MERGE_RESOLUTION|>--- conflicted
+++ resolved
@@ -407,18 +407,6 @@
             .await
             .map_err(LeaderNodeError::RelayerError)?;
 
-<<<<<<< HEAD
-        let mpc_user_recovery_pk = get_user_recovery_pk(
-            &state.reqwest_client,
-            &state.sign_nodes,
-            &request.oidc_token,
-            &request.user_credentials_frp_signature,
-            &request.frp_public_key,
-        )
-        .await?;
-
-=======
->>>>>>> 109aca24
         // Add recovery key to create account options
         let mut new_account_options = request.create_account_options.clone();
         match new_account_options.full_access_keys {
@@ -437,10 +425,8 @@
         )
         .map_err(LeaderNodeError::Other)?;
         // We create accounts using the local key
-        let signed_delegate_action = get_local_signed_delegated_action(
-            delegate_action,
-            &state.account_creator_signer,
-        );
+        let signed_delegate_action =
+            get_local_signed_delegated_action(delegate_action, &state.account_creator_signer);
 
         // Send delegate action to relayer
         let request = CreateAccountAtomicRequest {
