--- conflicted
+++ resolved
@@ -347,15 +347,6 @@
         .await
         .map_err(AddKeyError::OidcVerificationFailed)?;
     let internal_acc_id = get_internal_account_id(oidc_token_claims);
-<<<<<<< HEAD
-    let user_account_id: AccountId = request
-        .near_account_id
-        .parse()
-        .map_err(|e| AddKeyError::MalformedAccountId(request.near_account_id, e))?;
-=======
-    let user_recovery_pk = get_user_recovery_pk(internal_acc_id.clone());
-    let user_recovery_sk = get_user_recovery_sk(internal_acc_id);
->>>>>>> 8d3e9015
     let new_public_key: PublicKey = request
         .public_key
         .parse()
@@ -366,7 +357,7 @@
         Some(near_account_id) => near_account_id
             .parse()
             .map_err(|e| AddKeyError::MalformedAccountId(request.near_account_id.unwrap(), e))?,
-        None => match get_acc_id_from_pk(user_recovery_pk.clone(), state.account_lookup_url) {
+        None => match get_acc_id_from_pk(user_secret_key.public_key(), state.account_lookup_url) {
             Ok(near_account_id) => near_account_id,
             Err(e) => {
                 tracing::error!(err = ?e);
