mod error;

use self::error::Error;
use crate::protocol::message::SignedMessage;
use crate::protocol::{MpcMessage, NodeState};
use crate::web::error::Result;
use anyhow::Context;
use axum::http::StatusCode;
use axum::routing::{get, post};
use axum::{Extension, Json, Router};
use axum_extra::extract::WithRejection;
use cait_sith::protocol::Participant;
use mpc_keys::hpke::{self, Ciphered};
use prometheus::{Encoder, TextEncoder};
use serde::{Deserialize, Serialize};
use std::{net::SocketAddr, sync::Arc};
use tokio::sync::{mpsc::Sender, RwLock};

struct AxumState {
    sender: Sender<MpcMessage>,
    protocol_state: Arc<RwLock<NodeState>>,
    cipher_sk: hpke::SecretKey,
}

pub async fn run(
    port: u16,
    sender: Sender<MpcMessage>,
    cipher_sk: hpke::SecretKey,
    protocol_state: Arc<RwLock<NodeState>>,
) -> anyhow::Result<()> {
    tracing::debug!("running a node");
    let axum_state = AxumState {
        sender,
        protocol_state,
        cipher_sk,
    };

    let app = Router::new()
        // healthcheck endpoint
        .route(
            "/",
            get(|| async move {
                tracing::info!("node is ready to accept connections");
                StatusCode::OK
            }),
        )
        .route("/msg", post(msg))
        .route("/state", get(state))
        .route("/metrics", get(metrics))
        .layer(Extension(Arc::new(axum_state)));

    let addr = SocketAddr::from(([0, 0, 0, 0], port));
    tracing::info!(?addr, "starting http server");
    axum::Server::bind(&addr)
        .serve(app.into_make_service())
        .await
        .unwrap();

    Ok(())
}

#[derive(Serialize, Deserialize, Debug, Clone)]
pub struct MsgRequest {
    pub from: Participant,
    pub msg: Vec<u8>,
}

#[tracing::instrument(level = "debug", skip_all)]
async fn msg(
    Extension(state): Extension<Arc<AxumState>>,
    WithRejection(Json(encrypted), _): WithRejection<Json<Ciphered>, Error>,
) -> Result<()> {
    tracing::debug!(ciphertext = ?encrypted.text, "received encrypted");
    let message =
        match SignedMessage::decrypt(&state.cipher_sk, &state.protocol_state, encrypted).await {
            Ok(msg) => msg,
            Err(err) => {
                tracing::error!(?err, "failed to decrypt or verify an encrypted message");
                return Err(err.into());
            }
        };

    if let Err(err) = state.sender.send(message).await {
        tracing::error!(?err, "failed to forward an encrypted protocol message");
        return Err(err.into());
    }
    Ok(())
}

#[derive(Serialize, Deserialize)]
#[serde(tag = "type")]
#[serde(rename_all = "snake_case")]
pub enum StateView {
    Running {
        participants: Vec<Participant>,
        triple_count: usize,
        triple_mine_count: usize,
        triple_potential_count: usize,
        presignature_count: usize,
        presignature_mine_count: usize,
        presignature_potential_count: usize,
    },
    NotRunning,
}

#[tracing::instrument(level = "debug", skip_all)]
async fn state(Extension(state): Extension<Arc<AxumState>>) -> Result<Json<StateView>> {
    tracing::debug!("fetching state");
    let protocol_state = state.protocol_state.read().await;
    match &*protocol_state {
        NodeState::Running(state) => {
            let triple_manager_read = state.triple_manager.read().await;
            let triple_potential_count = triple_manager_read.potential_len();
            let triple_count = triple_manager_read.len();
            let triple_mine_count = triple_manager_read.my_len();
            let presignature_read = state.presignature_manager.read().await;
            let presignature_count = presignature_read.len();
            let presignature_mine_count = presignature_read.my_len();
            let presignature_potential_count = presignature_read.potential_len();
<<<<<<< HEAD

            tracing::debug!("running, state available");
=======
>>>>>>> ac040bcb
            Ok(Json(StateView::Running {
                participants: state.participants.keys().cloned().collect(),
                triple_count,
                triple_mine_count,
                triple_potential_count,
                presignature_count,
                presignature_mine_count,
                presignature_potential_count,
            }))
        }
        _ => {
            tracing::debug!("not running, state unavailable");
            Ok(Json(StateView::NotRunning))
        }
    }
}

#[tracing::instrument(level = "debug", skip_all)]
async fn metrics() -> (StatusCode, String) {
    let grab_metrics = || {
        let encoder = TextEncoder::new();
        let mut buffer = vec![];
        encoder
            .encode(&prometheus::gather(), &mut buffer)
            .with_context(|| "failed to encode metrics")?;

        let response = String::from_utf8(buffer.clone())
            .with_context(|| "failed to convert bytes to string")?;
        buffer.clear();

        Ok::<String, anyhow::Error>(response)
    };

    match grab_metrics() {
        Ok(response) => (StatusCode::OK, response),
        Err(err) => {
            tracing::error!("failed to generate prometheus metrics: {err}");
            (
                StatusCode::INTERNAL_SERVER_ERROR,
                "failed to generate prometheus metrics".to_string(),
            )
        }
    }
}<|MERGE_RESOLUTION|>--- conflicted
+++ resolved
@@ -117,11 +117,9 @@
             let presignature_count = presignature_read.len();
             let presignature_mine_count = presignature_read.my_len();
             let presignature_potential_count = presignature_read.potential_len();
-<<<<<<< HEAD
 
             tracing::debug!("running, state available");
-=======
->>>>>>> ac040bcb
+
             Ok(Json(StateView::Running {
                 participants: state.participants.keys().cloned().collect(),
                 triple_count,
