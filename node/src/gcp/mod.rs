pub mod error;
pub mod value;

use self::value::{FromValue, IntoValue};
use crate::gcp::error::DatastoreStorageError;
use crate::storage;
use google_datastore1::api::Filter;
use google_datastore1::api::{
    CommitRequest, Entity, EntityResult, Key, KindExpression, LookupRequest, Mutation, PathElement,
    Query, RunQueryRequest,
};
use google_datastore1::oauth2::AccessTokenAuthenticator;
use google_datastore1::Datastore;
use google_secretmanager1::api::{AddSecretVersionRequest, SecretPayload};
use google_secretmanager1::oauth2::authenticator::ApplicationDefaultCredentialsTypes;
use google_secretmanager1::oauth2::{
    ApplicationDefaultCredentialsAuthenticator, ApplicationDefaultCredentialsFlowOpts,
};
use google_secretmanager1::SecretManager;
use hyper::client::HttpConnector;
use hyper_rustls::HttpsConnector;

pub type SecretResult<T> = std::result::Result<T, error::SecretStorageError>;

#[derive(Clone)]
pub struct SecretManagerService {
    secret_manager: SecretManager<HttpsConnector<HttpConnector>>,
    project_id: String,
}

impl SecretManagerService {
    #[tracing::instrument(level = "debug", skip_all, fields(name = name.as_ref()))]
    pub async fn load_secret<T: AsRef<str>>(&self, name: T) -> SecretResult<Option<Vec<u8>>> {
        let (_, response) = self
            .secret_manager
            .projects()
            .secrets_versions_access(&format!(
                "projects/{}/secrets/{}/versions/latest",
                self.project_id,
                name.as_ref()
            ))
            .doit()
            .await?;
        match response.payload {
            // GCP does not allow to upload empty secrets, so we reserve 1-byte values as a
            // placeholder for empty secrets.
            Some(SecretPayload {
                data: Some(data), ..
            }) if data.len() > 1 => Ok(Some(data)),
            _ => {
                tracing::info!("failed to load existing key share, presuming it is missing");
                Ok(None)
            }
        }
    }

    pub async fn store_secret<T: AsRef<str>>(&mut self, data: &[u8], name: T) -> SecretResult<()> {
        self.secret_manager
            .projects()
            .secrets_add_version(
                AddSecretVersionRequest {
                    payload: Some(SecretPayload {
                        data: Some(data.to_owned()),
                        ..Default::default()
                    }),
                },
                &format!("projects/{}/secrets/{}", self.project_id, name.as_ref()),
            )
            .doit()
            .await?;
        Ok(())
    }
}

#[derive(Clone)]
pub struct DatastoreService {
    datastore: Datastore<HttpsConnector<HttpConnector>>,
    project_id: String,
    env: String,
    is_emulator: bool,
}

pub type DatastoreResult<T> = std::result::Result<T, error::DatastoreStorageError>;

pub trait KeyKind {
    fn kind() -> String;
}

impl DatastoreService {
    pub fn is_emulator(&self) -> bool {
        self.is_emulator
    }

    #[tracing::instrument(level = "debug", skip_all, fields(key = name_key.to_string()))]
    pub async fn get<K: ToString, T: FromValue + KeyKind>(
        &self,
        name_key: K,
    ) -> DatastoreResult<T> {
        let request = LookupRequest {
            keys: Some(vec![Key {
                path: Some(vec![PathElement {
                    // We can't create multiple datastore databases in GCP, so we have to suffix
                    // type kinds with env (`dev`, `prod`).
                    kind: Some(format!("{}-{}", T::kind(), self.env)),
                    name: Some(name_key.to_string()),
                    id: None,
                }]),
                partition_id: None,
            }]),
            read_options: None,
            database_id: Some("".to_string()),
        };
        tracing::debug!(?request);
        let (_, response) = self
            .datastore
            .projects()
            .lookup(request, &self.project_id)
            .doit()
            .await?;
        tracing::debug!(?response, "received response");
        match response
            .found
            .and_then(|mut results| results.pop())
            .and_then(|result| result.entity)
        {
            Some(found_entity) => Ok(T::from_value(found_entity.into_value())?),
            None => Err(DatastoreStorageError::EntityNotFound(name_key.to_string())),
        }
    }

    #[tracing::instrument(level = "debug", skip_all)]
    pub async fn insert<T: IntoValue + KeyKind>(&self, value: T) -> DatastoreResult<()> {
        let mut entity = Entity::from_value(value.into_value())?;
        let path_element = entity
            .key
            .as_mut()
            .and_then(|k| k.path.as_mut())
            .and_then(|p| p.first_mut());
        if let Some(path_element) = path_element {
            // We can't create multiple datastore databases in GCP, so we have to suffix
            // type kinds with env (`dev`, `prod`).
            path_element.kind = Some(format!("{}-{}", T::kind(), self.env))
        }

        let request = CommitRequest {
            database_id: Some("".to_string()),
            mode: Some(String::from("NON_TRANSACTIONAL")),
            mutations: Some(vec![Mutation {
                insert: Some(entity),
                delete: None,
                update: None,
                base_version: None,
                upsert: None,
                update_time: None,
            }]),
            single_use_transaction: None,
            transaction: None,
        };
        tracing::debug!(?request);
        let (_, response) = self
            .datastore
            .projects()
            .commit(request, &self.project_id)
            .doit()
            .await?;
        tracing::debug!(?response, "received response");

        Ok(())
    }

    #[tracing::instrument(level = "debug", skip_all)]
    pub async fn update<T: IntoValue + KeyKind>(&self, value: T) -> DatastoreResult<()> {
        let mut entity = Entity::from_value(value.into_value())?;
        let path_element = entity
            .key
            .as_mut()
            .and_then(|k| k.path.as_mut())
            .and_then(|p| p.first_mut());
        if let Some(path_element) = path_element {
            // We can't create multiple datastore databases in GCP, so we have to suffix
            // type kinds with env (`dev`, `prod`).
            path_element.kind = Some(format!("{}-{}", T::kind(), self.env))
        }

        let request = CommitRequest {
            database_id: Some("".to_string()),
            mode: Some(String::from("NON_TRANSACTIONAL")),
            mutations: Some(vec![Mutation {
                insert: None,
                delete: None,
                update: Some(entity),
                base_version: None,
                upsert: None,
                update_time: None,
            }]),
            single_use_transaction: None,
            transaction: None,
        };
        tracing::debug!(?request);
        let (_, response) = self
            .datastore
            .projects()
            .commit(request, &self.project_id)
            .doit()
            .await?;
        tracing::debug!(?response, "received response");

        Ok(())
    }

    pub async fn upsert<T: IntoValue + KeyKind>(&self, value: T) -> DatastoreResult<()> {
        let mut entity = Entity::from_value(value.into_value())?;
        let path_element = entity
            .key
            .as_mut()
            .and_then(|k| k.path.as_mut())
            .and_then(|p| p.first_mut());
        if let Some(path_element) = path_element {
            // We can't create multiple datastore databases in GCP, so we have to suffix
            // type kinds with env (`dev`, `prod`).
            path_element.kind = Some(format!("{}-{}", T::kind(), self.env))
        }

        let request = CommitRequest {
            database_id: Some("".to_string()),
            mode: Some(String::from("NON_TRANSACTIONAL")),
            mutations: Some(vec![Mutation {
                insert: None,
                delete: None,
                update: None,
                base_version: None,
                upsert: Some(entity),
                update_time: None,
            }]),
            single_use_transaction: None,
            transaction: None,
        };

        tracing::debug!(?request);
        let (_, response) = self
            .datastore
            .projects()
            .commit(request, &self.project_id)
            .doit()
            .await?;
        tracing::debug!(?response, "received response");

        Ok(())
    }

    pub async fn fetch_entities<T: KeyKind>(
        &self,
        filter: Option<Filter>,
    ) -> DatastoreResult<Vec<EntityResult>> {
        let kind: String = format!("{}-{}", T::kind(), self.env);
        let req = RunQueryRequest {
            database_id: Some("".to_string()),
            partition_id: Default::default(),
            read_options: Default::default(),
            query: Some(Query {
                projection: None,
                kind: Some(vec![KindExpression { name: Some(kind) }]),
                filter,
                order: None,
                distinct_on: Some(vec![]),
                start_cursor: None,
                end_cursor: None,
                offset: None,
                limit: None,
            }),
            gql_query: None,
        };
        let (_hyper_resp, query_resp) = self
            .datastore
            .projects()
            .run_query(req, &self.project_id)
            .doit()
            .await?;
        let batch = query_resp.batch.ok_or_else(|| {
            DatastoreStorageError::FetchEntitiesError(
                "Could not retrieve batch while fetching entities".to_string(),
            )
        })?;

        batch.entity_results.ok_or_else(|| {
            DatastoreStorageError::FetchEntitiesError(
                "Could not retrieve entity results while fetching entities".to_string(),
            )
        })
    }

    #[tracing::instrument(level = "debug", skip_all)]
    pub async fn delete<T: IntoValue + KeyKind>(&self, value: T) -> DatastoreResult<()> {
        let kind: String = format!("{}-{}", T::kind(), self.env);
        let mut entity = Entity::from_value(value.into_value())?;
        let path_element = entity
            .key
            .as_mut()
            .and_then(|k| k.path.as_mut())
            .and_then(|p| p.first_mut());
        if let Some(path_element) = path_element {
            // We can't create multiple datastore databases in GCP, so we have to suffix
            // type kinds with env (`dev`, `prod`).
            path_element.kind = Some(kind)
        }

        let request = CommitRequest {
            database_id: Some("".to_string()),
            mode: Some(String::from("NON_TRANSACTIONAL")),
            mutations: Some(vec![Mutation {
                insert: None,
                delete: entity.key,
                update: None,
                base_version: None,
                upsert: None,
                update_time: None,
            }]),
            single_use_transaction: None,
            transaction: None,
        };
        tracing::debug!(?request);
        let (_, response) = self
            .datastore
            .projects()
            .commit(request, &self.project_id)
            .doit()
            .await?;
        tracing::debug!(?response, "received response");

        Ok(())
    }
}

#[derive(Clone)]
pub struct GcpService {
    pub project_id: String,
    pub datastore: DatastoreService,
    pub secret_manager: SecretManagerService,
}

impl GcpService {
    pub async fn init(storage_options: &storage::Options) -> anyhow::Result<Self> {
        let project_id = storage_options.gcp_project_id.clone();
        let secret_manager;
        let client = hyper::Client::builder().build(
            hyper_rustls::HttpsConnectorBuilder::new()
                .with_native_roots()
                .https_or_http()
                .enable_http1()
                .enable_http2()
                .build(),
        );
        let datastore = if let Some(gcp_datastore_url) = storage_options.gcp_datastore_url.clone() {
            // Assuming custom GCP URL points to an emulator, so the token does not matter
            let authenticator = AccessTokenAuthenticator::builder("TOKEN".to_string())
                .build()
                .await?;
            secret_manager = SecretManager::new(client.clone(), authenticator.clone());
            let mut datastore = Datastore::new(client, authenticator);
            datastore.base_url(gcp_datastore_url.clone());
            datastore.root_url(gcp_datastore_url);
            datastore
        } else {
            let opts = ApplicationDefaultCredentialsFlowOpts::default();
            let authenticator = match ApplicationDefaultCredentialsAuthenticator::builder(opts)
                .await
            {
                ApplicationDefaultCredentialsTypes::InstanceMetadata(auth) => auth.build().await?,
                ApplicationDefaultCredentialsTypes::ServiceAccount(auth) => auth.build().await?,
            };
            secret_manager = SecretManager::new(client.clone(), authenticator.clone());
            Datastore::new(client, authenticator)
        };

<<<<<<< HEAD
        Ok(Self {
            datastore: DatastoreService {
                datastore,
                project_id: project_id.clone(),
                env: storage_options.env.clone(),
            },
            secret_manager: SecretManagerService {
                secret_manager,
                project_id: project_id.clone(),
            },
            project_id,
        })
=======
                Ok(Some(Self {
                    project_id: project_id_non_empty.clone(),
                    datastore: DatastoreService {
                        datastore,
                        project_id: project_id_non_empty.clone(),
                        env: storage_options.env.clone().unwrap(),
                        is_emulator: storage_options.gcp_datastore_url.is_some(),
                    },
                    secret_manager: SecretManagerService {
                        secret_manager,
                        project_id: project_id_non_empty.clone(),
                    },
                }))
            }
            _ => Ok(None),
        }
>>>>>>> a6c9f8d6
    }
}<|MERGE_RESOLUTION|>--- conflicted
+++ resolved
@@ -372,12 +372,12 @@
             Datastore::new(client, authenticator)
         };
 
-<<<<<<< HEAD
         Ok(Self {
             datastore: DatastoreService {
                 datastore,
                 project_id: project_id.clone(),
                 env: storage_options.env.clone(),
+                is_emulator: storage_options.gcp_datastore_url.is_some(),
             },
             secret_manager: SecretManagerService {
                 secret_manager,
@@ -385,23 +385,5 @@
             },
             project_id,
         })
-=======
-                Ok(Some(Self {
-                    project_id: project_id_non_empty.clone(),
-                    datastore: DatastoreService {
-                        datastore,
-                        project_id: project_id_non_empty.clone(),
-                        env: storage_options.env.clone().unwrap(),
-                        is_emulator: storage_options.gcp_datastore_url.is_some(),
-                    },
-                    secret_manager: SecretManagerService {
-                        secret_manager,
-                        project_id: project_id_non_empty.clone(),
-                    },
-                }))
-            }
-            _ => Ok(None),
-        }
->>>>>>> a6c9f8d6
     }
 }