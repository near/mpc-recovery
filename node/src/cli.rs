use crate::protocol::MpcSignProtocol;
use crate::{indexer, web};
use cait_sith::protocol::Participant;
use clap::Parser;
use local_ip_address::local_ip;
use near_crypto::{InMemorySigner, SecretKey};
use near_primitives::types::AccountId;
use tokio::sync::mpsc;
use tracing_subscriber::EnvFilter;
use url::Url;

use mpc_keys::hpke;

#[derive(Parser, Debug)]
pub enum Cli {
    Start {
        /// Node ID
        #[arg(long, value_parser = parse_participant, env("MPC_RECOVERY_NODE_ID"))]
        node_id: Participant,
        /// NEAR RPC address
        #[arg(
            long,
            env("MPC_RECOVERY_NEAR_RPC"),
            default_value("https://rpc.testnet.near.org")
        )]
        near_rpc: String,
        /// MPC contract id
        #[arg(long, env("MPC_RECOVERY_CONTRACT_ID"))]
        mpc_contract_id: AccountId,
        /// This node's account id
        #[arg(long, env("MPC_RECOVERY_ACCOUNT"))]
        account: AccountId,
        /// This node's account ed25519 secret key
        #[arg(long, env("MPC_RECOVERY_ACCOUNT_SK"))]
        account_sk: SecretKey,
        /// The web port for this server
        #[arg(long, env("MPC_RECOVERY_WEB_PORT"))]
        web_port: u16,
<<<<<<< HEAD
        // TODO: need to add in CipherPK type for parsing.
        /// The cipher public key used to encrypt messages between nodes.
        #[arg(long, env("MPC_RECOVERY_CIPHER_PK"))]
        cipher_pk: String,
        /// The cipher secret key used to decrypt messages between nodes.
        #[arg(long, env("MPC_RECOVERY_CIPHER_SK"))]
        cipher_sk: String,
=======
        /// NEAR Lake Indexer options
        #[clap(flatten)]
        indexer_options: indexer::Options,
>>>>>>> ef957413
    },
}

fn parse_participant(arg: &str) -> Result<Participant, std::num::ParseIntError> {
    let participant_id: u32 = arg.parse()?;
    Ok(participant_id.into())
}

impl Cli {
    pub fn into_str_args(self) -> Vec<String> {
        match self {
            Cli::Start {
                node_id,
                near_rpc,
                mpc_contract_id,
                account,
                account_sk,
                web_port,
<<<<<<< HEAD
                cipher_pk,
                cipher_sk,
=======
                indexer_options,
>>>>>>> ef957413
            } => {
                let mut args = vec![
                    "start".to_string(),
                    "--node-id".to_string(),
                    u32::from(node_id).to_string(),
                    "--near-rpc".to_string(),
                    near_rpc,
                    "--mpc-contract-id".to_string(),
                    mpc_contract_id.to_string(),
                    "--account".to_string(),
                    account.to_string(),
                    "--account-sk".to_string(),
                    account_sk.to_string(),
                    "--web-port".to_string(),
                    web_port.to_string(),
<<<<<<< HEAD
                    "--cipher-pk".to_string(),
                    cipher_pk,
                    "--cipher-sk".to_string(),
                    cipher_sk,
                ]
=======
                ];
                args.extend(indexer_options.into_str_args());
                args
>>>>>>> ef957413
            }
        }
    }
}

pub fn run(cmd: Cli) -> anyhow::Result<()> {
    // Install global collector configured based on RUST_LOG env var.
    let mut subscriber = tracing_subscriber::fmt()
        .with_thread_ids(true)
        .with_env_filter(EnvFilter::from_default_env());
    // Check if running in Google Cloud Run: https://cloud.google.com/run/docs/container-contract#services-env-vars
    if std::env::var("K_SERVICE").is_ok() {
        // Disable colored logging as it messes up GCP's log formatting
        subscriber = subscriber.with_ansi(false);
    }
    subscriber.init();
    let _span = tracing::trace_span!("cli").entered();

    match cmd {
        Cli::Start {
            node_id,
            near_rpc,
            web_port,
            mpc_contract_id,
            account,
            account_sk,
<<<<<<< HEAD
            cipher_pk,
            cipher_sk,
=======
            indexer_options,
>>>>>>> ef957413
        } => {
            tokio::runtime::Builder::new_multi_thread()
                .enable_all()
                .build()
                .unwrap()
                .block_on(async {
                    let (sender, receiver) = mpsc::channel(16384);

                    let my_ip = local_ip()?;
                    let my_address = Url::parse(&format!("http://{my_ip}:{web_port}"))?;
                    tracing::info!(%my_address, "address detected");
                    let rpc_client = near_fetch::Client::new(&near_rpc);
                    tracing::debug!(rpc_addr = rpc_client.rpc_addr(), "rpc client initialized");
                    let signer = InMemorySigner::from_secret_key(account, account_sk);
                    let (protocol, protocol_state) = MpcSignProtocol::init(
                        node_id,
                        my_address,
                        mpc_contract_id.clone(),
                        rpc_client.clone(),
                        signer.clone(),
                        receiver,
                        hpke::PublicKey::try_from_bytes(&hex::decode(cipher_pk)?).unwrap(),
                    );
                    tracing::debug!("protocol initialized");
                    let protocol_handle = tokio::spawn(async move {
                        protocol.run().await.unwrap();
                    });
                    tracing::debug!("protocol thread spawned");
                    let mpc_contract_id_cloned = mpc_contract_id.clone();
                    let cipher_sk =
                        hpke::SecretKey::try_from_bytes(&hex::decode(cipher_sk)?).unwrap();
                    let web_handle = tokio::spawn(async move {
                        web::run(
                            web_port,
                            mpc_contract_id_cloned,
                            rpc_client,
                            signer,
                            sender,
                            cipher_sk,
                            protocol_state,
                        )
                        .await
                        .unwrap();
                    });
                    tracing::debug!("protocol http server spawned");

                    protocol_handle.await?;
                    web_handle.await?;
                    tracing::debug!("spinning down");

                    anyhow::Ok(())
                })?;
            indexer::run(&indexer_options, mpc_contract_id)?;
        }
    }

    Ok(())
}<|MERGE_RESOLUTION|>--- conflicted
+++ resolved
@@ -36,7 +36,6 @@
         /// The web port for this server
         #[arg(long, env("MPC_RECOVERY_WEB_PORT"))]
         web_port: u16,
-<<<<<<< HEAD
         // TODO: need to add in CipherPK type for parsing.
         /// The cipher public key used to encrypt messages between nodes.
         #[arg(long, env("MPC_RECOVERY_CIPHER_PK"))]
@@ -44,11 +43,9 @@
         /// The cipher secret key used to decrypt messages between nodes.
         #[arg(long, env("MPC_RECOVERY_CIPHER_SK"))]
         cipher_sk: String,
-=======
         /// NEAR Lake Indexer options
         #[clap(flatten)]
         indexer_options: indexer::Options,
->>>>>>> ef957413
     },
 }
 
@@ -67,12 +64,9 @@
                 account,
                 account_sk,
                 web_port,
-<<<<<<< HEAD
                 cipher_pk,
                 cipher_sk,
-=======
                 indexer_options,
->>>>>>> ef957413
             } => {
                 let mut args = vec![
                     "start".to_string(),
@@ -88,17 +82,13 @@
                     account_sk.to_string(),
                     "--web-port".to_string(),
                     web_port.to_string(),
-<<<<<<< HEAD
                     "--cipher-pk".to_string(),
                     cipher_pk,
                     "--cipher-sk".to_string(),
                     cipher_sk,
-                ]
-=======
                 ];
                 args.extend(indexer_options.into_str_args());
                 args
->>>>>>> ef957413
             }
         }
     }
@@ -125,12 +115,9 @@
             mpc_contract_id,
             account,
             account_sk,
-<<<<<<< HEAD
             cipher_pk,
             cipher_sk,
-=======
             indexer_options,
->>>>>>> ef957413
         } => {
             tokio::runtime::Builder::new_multi_thread()
                 .enable_all()
