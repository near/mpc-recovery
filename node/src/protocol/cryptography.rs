use std::sync::PoisonError;

use super::state::{GeneratingState, NodeState, ResharingState, RunningState};
use crate::http_client::SendError;
use crate::protocol::message::{GeneratingMessage, ResharingMessage};
use crate::protocol::state::{PersistentNodeData, WaitingForConsensusState};
use crate::protocol::MpcMessage;
use crate::storage::{SecretNodeStorageBox, SecretStorageError};
use async_trait::async_trait;
use cait_sith::protocol::{Action, InitializationError, Participant, ProtocolError};
use k256::elliptic_curve::group::GroupEncoding;
use mpc_keys::hpke;
use near_crypto::InMemorySigner;
use near_primitives::types::AccountId;

pub trait CryptographicCtx {
    fn me(&self) -> Participant;
    fn http_client(&self) -> &reqwest::Client;
    fn rpc_client(&self) -> &near_fetch::Client;
    fn signer(&self) -> &InMemorySigner;
    fn mpc_contract_id(&self) -> &AccountId;
    fn cipher_pk(&self) -> &hpke::PublicKey;
    fn sign_sk(&self) -> &near_crypto::SecretKey;
    fn secret_storage(&mut self) -> &mut SecretNodeStorageBox;
}

#[derive(thiserror::Error, Debug)]
pub enum CryptographicError {
    #[error("failed to send a message: {0}")]
    SendError(#[from] SendError),
    #[error("unknown participant: {0:?}")]
    UnknownParticipant(Participant),
    #[error("rpc error: {0}")]
    RpcError(#[from] near_fetch::Error),
    #[error("cait-sith initialization error: {0}")]
    CaitSithInitializationError(#[from] InitializationError),
    #[error("cait-sith protocol error: {0}")]
    CaitSithProtocolError(#[from] ProtocolError),
    #[error("sync failed: {0}")]
    SyncError(String),
    #[error(transparent)]
    DataConversion(#[from] serde_json::Error),
    #[error("encryption failed: {0}")]
    Encryption(String),
    #[error("more than one writing to state: {0}")]
    InvalidStateHandle(String),
    #[error("secret storage error: {0}")]
    SecretStorageError(#[from] SecretStorageError),
}

impl<T> From<PoisonError<T>> for CryptographicError {
    fn from(_: PoisonError<T>) -> Self {
        let typename = std::any::type_name::<T>();
        Self::SyncError(format!("PoisonError: {typename}"))
    }
}

#[async_trait]
pub trait CryptographicProtocol {
    async fn progress<C: CryptographicCtx + Send + Sync>(
        self,
        ctx: C,
    ) -> Result<NodeState, CryptographicError>;
}

#[async_trait]
impl CryptographicProtocol for GeneratingState {
    async fn progress<C: CryptographicCtx + Send + Sync>(
        mut self,
        mut ctx: C,
    ) -> Result<NodeState, CryptographicError> {
        tracing::info!("progressing key generation");
        let mut protocol = self.protocol.write().await;
        loop {
            let action = protocol.poke()?;
            match action {
                Action::Wait => {
                    drop(protocol);
                    tracing::debug!("waiting");
                    if let Err(err) = self
                        .messages
                        .write()
                        .await
                        .send_encrypted(ctx.me(), ctx.sign_sk(), ctx.http_client())
                        .await
                    {
                        tracing::warn!(?err, participants = ?self.participants, "generating: failed to send encrypted message");
                    }

                    return Ok(NodeState::Generating(self));
                }
                Action::SendMany(m) => {
                    tracing::debug!("sending a message to many participants");
                    let mut messages = self.messages.write().await;
                    for (p, info) in &self.participants {
                        if p == &ctx.me() {
                            // Skip yourself, cait-sith never sends messages to oneself
                            continue;
                        }
                        messages.push(
                            info.clone(),
                            MpcMessage::Generating(GeneratingMessage {
                                from: ctx.me(),
                                data: m.clone(),
                            }),
                        );
                    }
                }
                Action::SendPrivate(to, m) => {
                    tracing::debug!("sending a private message to {to:?}");
                    let info = self.fetch_participant(&to)?;
                    self.messages.write().await.push(
                        info.clone(),
                        MpcMessage::Generating(GeneratingMessage {
                            from: ctx.me(),
                            data: m.clone(),
                        }),
                    );
                }
                Action::Return(r) => {
                    tracing::info!(
                        public_key = hex::encode(r.public_key.to_bytes()),
                        "successfully completed key generation"
                    );
<<<<<<< HEAD
                    ctx.secret_storage()
                        .store(&PersistentNodeData {
                            epoch: 0,
                            private_share: r.private_share,
                            public_key: r.public_key,
                        })
                        .await?;
=======
                    // Send any leftover messages
                    if let Err(err) = self
                        .messages
                        .write()
                        .await
                        .send_encrypted(ctx.me(), ctx.sign_sk(), ctx.http_client())
                        .await
                    {
                        tracing::warn!(?err, participants = ?self.participants, "generating: failed to send encrypted message");
                    }

>>>>>>> 9a2e8486
                    return Ok(NodeState::WaitingForConsensus(WaitingForConsensusState {
                        epoch: 0,
                        participants: self.participants,
                        threshold: self.threshold,
                        private_share: r.private_share,
                        public_key: r.public_key,
                        messages: self.messages,
                    }));
                }
            }
        }
    }
}

#[async_trait]
impl CryptographicProtocol for WaitingForConsensusState {
    async fn progress<C: CryptographicCtx + Send + Sync>(
        mut self,
        ctx: C,
    ) -> Result<NodeState, CryptographicError> {
        if let Err(err) = self
            .messages
            .write()
            .await
            .send_encrypted(ctx.me(), ctx.sign_sk(), ctx.http_client())
            .await
        {
            tracing::warn!(?err, participants = ?self.participants, "waiting: failed to send encrypted message");
        }

        // Wait for ConsensusProtocol step to advance state
        Ok(NodeState::WaitingForConsensus(self))
    }
}

#[async_trait]
impl CryptographicProtocol for ResharingState {
    async fn progress<C: CryptographicCtx + Send + Sync>(
        mut self,
        ctx: C,
    ) -> Result<NodeState, CryptographicError> {
        tracing::info!("progressing key reshare");
        let mut protocol = self.protocol.write().await;
        loop {
            let action = protocol.poke()?;
            match action {
                Action::Wait => {
                    drop(protocol);
                    tracing::debug!("waiting");
                    if let Err(err) = self
                        .messages
                        .write()
                        .await
                        .send_encrypted(ctx.me(), ctx.sign_sk(), ctx.http_client())
                        .await
                    {
                        tracing::warn!(?err, new = ?self.new_participants, old = ?self.old_participants, "resharing(wait): failed to send encrypted message");
                    }

                    return Ok(NodeState::Resharing(self));
                }
                Action::SendMany(m) => {
                    tracing::debug!("sending a message to all participants");
                    let mut messages = self.messages.write().await;
                    for (p, info) in &self.new_participants {
                        if p == &ctx.me() {
                            // Skip yourself, cait-sith never sends messages to oneself
                            continue;
                        }

                        messages.push(
                            info.clone(),
                            MpcMessage::Resharing(ResharingMessage {
                                epoch: self.old_epoch,
                                from: ctx.me(),
                                data: m.clone(),
                            }),
                        )
                    }
                }
                Action::SendPrivate(to, m) => {
                    tracing::debug!("sending a private message to {to:?}");
                    match self.new_participants.get(&to) {
                        Some(info) => self.messages.write().await.push(
                            info.clone(),
                            MpcMessage::Resharing(ResharingMessage {
                                epoch: self.old_epoch,
                                from: ctx.me(),
                                data: m.clone(),
                            }),
                        ),
                        None => return Err(CryptographicError::UnknownParticipant(to)),
                    }
                }
                Action::Return(private_share) => {
                    tracing::debug!("successfully completed key reshare");

                    // Send any leftover messages.
                    if let Err(err) = self
                        .messages
                        .write()
                        .await
                        .send_encrypted(ctx.me(), ctx.sign_sk(), ctx.http_client())
                        .await
                    {
                        tracing::warn!(?err, new = ?self.new_participants, old = ?self.old_participants, "resharing(return): failed to send encrypted message");
                    }

                    return Ok(NodeState::WaitingForConsensus(WaitingForConsensusState {
                        epoch: self.old_epoch + 1,
                        participants: self.new_participants,
                        threshold: self.threshold,
                        private_share,
                        public_key: self.public_key,
                        messages: self.messages,
                    }));
                }
            }
        }
    }
}

#[async_trait]
impl CryptographicProtocol for RunningState {
    async fn progress<C: CryptographicCtx + Send + Sync>(
        mut self,
        ctx: C,
    ) -> Result<NodeState, CryptographicError> {
        let mut messages = self.messages.write().await;
        // Try sending any leftover messages donated to RunningState.
        if let Err(err) = messages
            .send_encrypted(ctx.me(), ctx.sign_sk(), ctx.http_client())
            .await
        {
            tracing::warn!(?err, participants = ?self.participants, "running(pre): failed to send encrypted message");
        }

        let mut triple_manager = self.triple_manager.write().await;
        if triple_manager.my_len() < 2 && triple_manager.potential_len() < 10 {
            triple_manager.generate()?;
        }
        for (p, msg) in triple_manager.poke()? {
            let info = self.fetch_participant(&p)?;
            messages.push(info.clone(), MpcMessage::Triple(msg));
        }

        let mut presignature_manager = self.presignature_manager.write().await;
        if presignature_manager.my_len() < 2 && presignature_manager.potential_len() < 10 {
            // To ensure there is no contention between different nodes we are only using triples
            // that we proposed. This way in a non-BFT environment we are guaranteed to never try
            // to use the same triple as any other node.
            if let Some((triple0, triple1)) = triple_manager.take_two_mine() {
                presignature_manager.generate(
                    triple0,
                    triple1,
                    &self.public_key,
                    &self.private_share,
                )?;
            } else {
                tracing::debug!("we don't have enough triples to generate a presignature");
            }
        }
        drop(triple_manager);
        for (p, msg) in presignature_manager.poke()? {
            let info = self.fetch_participant(&p)?;
            messages.push(info.clone(), MpcMessage::Presignature(msg));
        }

        let mut sign_queue = self.sign_queue.write().await;
        let mut signature_manager = self.signature_manager.write().await;
        sign_queue.organize(&self, ctx.me());
        let my_requests = sign_queue.my_requests(ctx.me());
        while presignature_manager.my_len() > 0 {
            let Some((receipt_id, _)) = my_requests.iter().next() else {
                break;
            };
            let Some(presignature) = presignature_manager.take_mine() else {
                break;
            };
            let receipt_id = *receipt_id;
            let my_request = my_requests.remove(&receipt_id).unwrap();
            signature_manager.generate(
                receipt_id,
                presignature,
                self.public_key,
                my_request.msg_hash,
            )?;
        }
        drop(sign_queue);
        drop(presignature_manager);
        for (p, msg) in signature_manager.poke()? {
            let info = self.participants.get(&p).unwrap();
            messages.push(info.clone(), MpcMessage::Signature(msg));
        }
        signature_manager
            .publish(ctx.rpc_client(), ctx.signer(), ctx.mpc_contract_id())
            .await?;
        drop(signature_manager);
        if let Err(err) = messages
            .send_encrypted(ctx.me(), ctx.sign_sk(), ctx.http_client())
            .await
        {
            tracing::warn!(?err, participants = ?self.participants, "running(post): failed to send encrypted message");
        }
        drop(messages);

        Ok(NodeState::Running(self))
    }
}

#[async_trait]
impl CryptographicProtocol for NodeState {
    async fn progress<C: CryptographicCtx + Send + Sync>(
        self,
        ctx: C,
    ) -> Result<NodeState, CryptographicError> {
        match self {
            NodeState::Generating(state) => state.progress(ctx).await,
            NodeState::Resharing(state) => state.progress(ctx).await,
            NodeState::Running(state) => state.progress(ctx).await,
            NodeState::WaitingForConsensus(state) => state.progress(ctx).await,
            _ => Ok(self),
        }
    }
}<|MERGE_RESOLUTION|>--- conflicted
+++ resolved
@@ -122,7 +122,6 @@
                         public_key = hex::encode(r.public_key.to_bytes()),
                         "successfully completed key generation"
                     );
-<<<<<<< HEAD
                     ctx.secret_storage()
                         .store(&PersistentNodeData {
                             epoch: 0,
@@ -130,7 +129,6 @@
                             public_key: r.public_key,
                         })
                         .await?;
-=======
                     // Send any leftover messages
                     if let Err(err) = self
                         .messages
@@ -141,8 +139,6 @@
                     {
                         tracing::warn!(?err, participants = ?self.participants, "generating: failed to send encrypted message");
                     }
-
->>>>>>> 9a2e8486
                     return Ok(NodeState::WaitingForConsensus(WaitingForConsensusState {
                         epoch: 0,
                         participants: self.participants,
