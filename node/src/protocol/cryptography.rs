--- conflicted
+++ resolved
@@ -22,10 +22,6 @@
     fn rpc_client(&self) -> &near_fetch::Client;
     fn signer(&self) -> &InMemorySigner;
     fn mpc_contract_id(&self) -> &AccountId;
-<<<<<<< HEAD
-=======
-    fn sign_sk(&self) -> &near_crypto::SecretKey;
->>>>>>> 28a8c693
     fn secret_storage(&mut self) -> &mut SecretNodeStorageBox;
     fn cfg(&self) -> &Config;
 
