--- conflicted
+++ resolved
@@ -31,6 +31,8 @@
     DataConversion(#[from] serde_json::Error),
     #[error("encryption failed: {0}")]
     Encryption(String),
+    #[error("more than one writing to state: {0}")]
+    InvalidStateHandle(String),
 }
 
 impl<T> From<PoisonError<T>> for CryptographicError {
@@ -131,11 +133,7 @@
         tracing::info!("progressing key reshare");
         let mut protocol = self.protocol.write().await;
         loop {
-<<<<<<< HEAD
             let action = protocol.poke()?;
-=======
-            let action = self.protocol.poke()?;
->>>>>>> 912d43fd
             match action {
                 Action::Wait => {
                     drop(protocol);
@@ -203,14 +201,11 @@
         mut self,
         ctx: C,
     ) -> Result<NodeState, CryptographicError> {
-<<<<<<< HEAD
-        if self.triple_manager.potential_len()? < 2 {
-=======
-        if self.triple_manager.my_len() < 2 {
->>>>>>> 912d43fd
-            self.triple_manager.generate()?;
-        }
-        for (is_public, p, msg) in self.triple_manager.poke()? {
+        let mut triple_manager = self.triple_manager.write().await;
+        if triple_manager.my_len() < 2 {
+            triple_manager.generate()?;
+        }
+        for (is_public, p, msg) in triple_manager.poke()? {
             let info = self
                 .participants
                 .get(&p)
@@ -232,12 +227,13 @@
             .await?;
         }
 
-        if self.presignature_manager.potential_len() < 2 {
+        let mut presignature_manager = self.presignature_manager.write().await;
+        if presignature_manager.potential_len() < 2 {
             // To ensure there is no contention between different nodes we are only using triples
             // that we proposed. This way in a non-BFT environment we are guaranteed to never try
             // to use the same triple as any other node.
-            if let Some((triple0, triple1)) = self.triple_manager.take_mine_twice() {
-                self.presignature_manager.generate(
+            if let Some((triple0, triple1)) = triple_manager.take_mine_twice() {
+                presignature_manager.generate(
                     triple0,
                     triple1,
                     &self.public_key,
@@ -247,15 +243,17 @@
                 tracing::debug!("we don't have enough triples to generate a presignature");
             }
         }
-        for (p, msg) in self.presignature_manager.poke()? {
-            let url = self.participants.get(&p).unwrap();
+        drop(triple_manager);
+        for (p, msg) in presignature_manager.poke()? {
+            let info = self.participants.get(&p).unwrap();
             http_client::message(
                 ctx.http_client(),
-                url.clone(),
+                info.url.clone(),
                 MpcMessage::Presignature(msg),
             )
             .await?;
         }
+        drop(presignature_manager);
 
         Ok(NodeState::Running(self))
     }
