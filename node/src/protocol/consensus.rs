use super::contract::{ProtocolState, ResharingContractState};
use super::state::{
    JoiningState, NodeState, PersistentNodeData, RunningState, StartedState,
    WaitingForConsensusState,
};
use super::SignQueue;
use crate::protocol::presignature::PresignatureManager;
use crate::protocol::signature::SignatureManager;
use crate::protocol::state::{GeneratingState, ResharingState};
use crate::protocol::triple::TripleManager;
use crate::storage::{SecretNodeStorageBox, SecretStorageError};
use crate::types::SecretKeyShare;
use crate::util::AffinePointExt;
use crate::{http_client, rpc_client};
use async_trait::async_trait;
use cait_sith::protocol::{InitializationError, Participant};
use k256::Secp256k1;
use mpc_keys::hpke;
use near_crypto::InMemorySigner;
use near_primitives::transaction::{Action, FunctionCallAction};
use near_primitives::types::AccountId;
use std::cmp::Ordering;
use std::sync::Arc;
use tokio::sync::RwLock;
use url::Url;

pub trait ConsensusCtx {
    fn my_account_id(&self) -> &AccountId;
    fn http_client(&self) -> &reqwest::Client;
    fn rpc_client(&self) -> &near_fetch::Client;
    fn signer(&self) -> &InMemorySigner;
    fn mpc_contract_id(&self) -> &AccountId;
    fn my_address(&self) -> &Url;
    fn sign_queue(&self) -> Arc<RwLock<SignQueue>>;
    fn cipher_pk(&self) -> &hpke::PublicKey;
    fn sign_pk(&self) -> near_crypto::PublicKey;
    fn sign_sk(&self) -> &near_crypto::SecretKey;
    fn secret_storage(&self) -> &SecretNodeStorageBox;
    fn triple_stockpile(&self) -> &Option<usize>;
}

#[derive(thiserror::Error, Debug)]
pub enum ConsensusError {
    #[error("contract state has been rolled back")]
    ContractStateRollback,
    #[error("contract epoch has been rolled back")]
    EpochRollback,
    #[error("mismatched public key between contract state and local state")]
    MismatchedPublicKey,
    #[error("mismatched threshold between contract state and local state")]
    MismatchedThreshold,
    #[error("mismatched participant set between contract state and local state")]
    MismatchedParticipants,
    #[error("this node has been unexpectedly kicked from the participant set")]
    HasBeenKicked,
    #[error("cait-sith initialization error: {0}")]
    CaitSithInitializationError(#[from] InitializationError),
    #[error("secret storage error: {0}")]
    SecretStorageError(#[from] SecretStorageError),
}

#[async_trait]
pub trait ConsensusProtocol {
    async fn advance<C: ConsensusCtx + Send + Sync>(
        self,
        ctx: C,
        contract_state: ProtocolState,
    ) -> Result<NodeState, ConsensusError>;
}

#[async_trait]
impl ConsensusProtocol for StartedState {
    async fn advance<C: ConsensusCtx + Send + Sync>(
        self,
        ctx: C,
        contract_state: ProtocolState,
    ) -> Result<NodeState, ConsensusError> {
        match self.0 {
            Some(PersistentNodeData {
                epoch,
                private_share,
                public_key,
            }) => match contract_state {
                ProtocolState::Initializing(_) => Err(ConsensusError::ContractStateRollback),
                ProtocolState::Running(contract_state) => {
                    if contract_state.public_key != public_key {
                        return Err(ConsensusError::MismatchedPublicKey);
                    }
                    match contract_state.epoch.cmp(&epoch) {
                        Ordering::Greater => {
                            tracing::warn!(
                                "started(running): our current epoch is {} while contract state's is {}, trying to rejoin as a new participant",
                                epoch,
                                contract_state.epoch
                            );
                            Ok(NodeState::Joining(JoiningState {
                                participants: contract_state.participants,
                                public_key,
                            }))
                        }
                        Ordering::Less => Err(ConsensusError::EpochRollback),
                        Ordering::Equal => {
<<<<<<< HEAD
                            if contract_state.participants.contains_key(&ctx.me()) {
                                tracing::info!(
                                    "contract state is running and we are already a participant"
                                );
                                let participants_vec: Vec<Participant> =
                                    contract_state.participants.keys().cloned().collect();
                                let mut triple_manager = TripleManager::new(
                                    participants_vec.clone(),
                                    ctx.me(),
                                    contract_state.threshold,
                                    epoch,
                                    *ctx.triple_stockpile(),
                                );
                                // Start stockpiling triples in the background. This will wait until crypto loop to generate.
                                if let Err(err) = triple_manager
                                    .generate_pile_by_bandwidth(participants_vec.len())
                                {
                                    tracing::warn!(
                                        ?err,
                                        len = triple_manager.len(),
                                        potential_len = triple_manager.potential_len(),
                                        node_state = ?self,
                                        "failed to stockpile triples on startup: not fatal, but will slow down signing"
                                    );
                                }

                                Ok(NodeState::Running(RunningState {
                                    epoch,
                                    participants: contract_state.participants,
                                    threshold: contract_state.threshold,
                                    private_share,
                                    public_key,
                                    sign_queue: ctx.sign_queue(),
                                    triple_manager: Arc::new(RwLock::new(triple_manager)),
                                    presignature_manager: Arc::new(RwLock::new(
                                        PresignatureManager::new(
=======
                            match contract_state
                                .participants
                                .find_participant(ctx.my_account_id())
                            {
                                Some(me) => {
                                    tracing::info!(
                                        "started: contract state is running and we are already a participant"
                                    );
                                    let participants_vec: Vec<Participant> =
                                        contract_state.participants.keys().cloned().collect();
                                    Ok(NodeState::Running(RunningState {
                                        epoch,
                                        participants: contract_state.participants,
                                        threshold: contract_state.threshold,
                                        private_share,
                                        public_key,
                                        sign_queue: ctx.sign_queue(),
                                        triple_manager: Arc::new(RwLock::new(TripleManager::new(
>>>>>>> 804e1640
                                            participants_vec.clone(),
                                            me,
                                            contract_state.threshold,
                                            epoch,
                                        ))),
                                        presignature_manager: Arc::new(RwLock::new(
                                            PresignatureManager::new(
                                                participants_vec.clone(),
                                                me,
                                                contract_state.threshold,
                                                epoch,
                                            ),
                                        )),
                                        signature_manager: Arc::new(RwLock::new(
                                            SignatureManager::new(
                                                participants_vec,
                                                me,
                                                contract_state.public_key,
                                                epoch,
                                            ),
                                        )),
                                        messages: Default::default(),
                                    }))
                                }
                                None => Ok(NodeState::Joining(JoiningState {
                                    participants: contract_state.participants,
                                    public_key,
                                })),
                            }
                        }
                    }
                }
                ProtocolState::Resharing(contract_state) => {
                    if contract_state.public_key != public_key {
                        return Err(ConsensusError::MismatchedPublicKey);
                    }
                    match contract_state.old_epoch.cmp(&epoch) {
                        Ordering::Greater => {
                            tracing::warn!(
                                "started(resharing): our current epoch is {} while contract state's is {}, trying to rejoin as a new participant",
                                epoch,
                                contract_state.old_epoch
                            );
                            Ok(NodeState::Joining(JoiningState {
                                participants: contract_state.old_participants,
                                public_key,
                            }))
                        }
                        Ordering::Less => Err(ConsensusError::EpochRollback),
                        Ordering::Equal => {
                            tracing::info!(
                                "started(resharing): contract state is resharing with us, joining as a participant"
                            );
                            start_resharing(Some(private_share), ctx, contract_state).await
                        }
                    }
                }
            },
            None => match contract_state {
                ProtocolState::Initializing(contract_state) => {
                    match contract_state
                        .participants
                        .find_participant(ctx.my_account_id())
                    {
                        Some(me) => {
                            tracing::info!(
                                "started(initializing): starting key generation as a part of the participant set"
                            );
                            let participants = contract_state.participants;
                            let protocol = cait_sith::keygen::<Secp256k1>(
                                &participants.keys().cloned().collect::<Vec<_>>(),
                                me,
                                contract_state.threshold,
                            )?;
                            Ok(NodeState::Generating(GeneratingState {
                                participants,
                                threshold: contract_state.threshold,
                                protocol: Arc::new(RwLock::new(protocol)),
                                messages: Default::default(),
                            }))
                        }
                        None => {
                            tracing::info!("started(initializing): we are not a part of the initial participant set, waiting for key generation to complete");
                            Ok(NodeState::Started(self))
                        }
                    }
                }
                ProtocolState::Running(contract_state) => Ok(NodeState::Joining(JoiningState {
                    participants: contract_state.participants,
                    public_key: contract_state.public_key,
                })),
                ProtocolState::Resharing(contract_state) => Ok(NodeState::Joining(JoiningState {
                    participants: contract_state.old_participants,
                    public_key: contract_state.public_key,
                })),
            },
        }
    }
}

#[async_trait]
impl ConsensusProtocol for GeneratingState {
    async fn advance<C: ConsensusCtx + Send + Sync>(
        self,
        _ctx: C,
        contract_state: ProtocolState,
    ) -> Result<NodeState, ConsensusError> {
        match contract_state {
            ProtocolState::Initializing(_) => {
                tracing::debug!("generating(initializing): continuing generation, contract state has not been finalized yet");
                Ok(NodeState::Generating(self))
            }
            ProtocolState::Running(contract_state) => {
                if contract_state.epoch > 0 {
                    tracing::warn!("generating(running): contract has already changed epochs, trying to rejoin as a new participant");
                    return Ok(NodeState::Joining(JoiningState {
                        participants: contract_state.participants,
                        public_key: contract_state.public_key,
                    }));
                }
                tracing::info!("generating(running): contract state has finished key generation, trying to catch up");
                if self.participants != contract_state.participants {
                    return Err(ConsensusError::MismatchedParticipants);
                }
                if self.threshold != contract_state.threshold {
                    return Err(ConsensusError::MismatchedThreshold);
                }
                Ok(NodeState::Generating(self))
            }
            ProtocolState::Resharing(contract_state) => {
                if contract_state.old_epoch > 0 {
                    tracing::warn!("generating(resharing): contract has already changed epochs, trying to rejoin as a new participant");
                    return Ok(NodeState::Joining(JoiningState {
                        participants: contract_state.old_participants,
                        public_key: contract_state.public_key,
                    }));
                }
                tracing::warn!("generating(resharing): contract state is resharing without us, trying to catch up");
                if self.participants != contract_state.old_participants {
                    return Err(ConsensusError::MismatchedParticipants);
                }
                if self.threshold != contract_state.threshold {
                    return Err(ConsensusError::MismatchedThreshold);
                }
                Ok(NodeState::Generating(self))
            }
        }
    }
}

#[async_trait]
impl ConsensusProtocol for WaitingForConsensusState {
    async fn advance<C: ConsensusCtx + Send + Sync>(
        self,
        ctx: C,
        contract_state: ProtocolState,
    ) -> Result<NodeState, ConsensusError> {
        match contract_state {
            ProtocolState::Initializing(contract_state) => {
                tracing::debug!("waiting(initializing): waiting for consensus, contract state has not been finalized yet");
                let public_key = self.public_key.into_near_public_key();
                let has_voted = contract_state
                    .pk_votes
                    .get(&public_key)
                    .map(|ps| ps.contains(ctx.my_account_id()))
                    .unwrap_or_default();
                if !has_voted {
                    tracing::info!("waiting(initializing): we haven't voted yet, voting for the generated public key");
                    rpc_client::vote_for_public_key(
                        ctx.rpc_client(),
                        ctx.signer(),
                        ctx.mpc_contract_id(),
                        &public_key,
                    )
                    .await
                    .unwrap();
                }
                Ok(NodeState::WaitingForConsensus(self))
            }
            ProtocolState::Running(contract_state) => match contract_state.epoch.cmp(&self.epoch) {
                Ordering::Greater => {
                    tracing::warn!(
                            "waiting(running): our current epoch is {} while contract state's is {}, trying to rejoin as a new participant",
                            self.epoch,
                            contract_state.epoch
                        );
                    Ok(NodeState::Joining(JoiningState {
                        participants: contract_state.participants,
                        public_key: contract_state.public_key,
                    }))
                }
                Ordering::Less => Err(ConsensusError::EpochRollback),
                Ordering::Equal => {
                    tracing::info!("waiting(running): contract state has reached consensus");
                    if contract_state.participants != self.participants {
                        return Err(ConsensusError::MismatchedParticipants);
                    }
                    if contract_state.threshold != self.threshold {
                        return Err(ConsensusError::MismatchedThreshold);
                    }
                    if contract_state.public_key != self.public_key {
                        return Err(ConsensusError::MismatchedPublicKey);
                    }
                    let participants_vec: Vec<Participant> =
                        self.participants.keys().cloned().collect();

<<<<<<< HEAD
                    let mut triple_manager = TripleManager::new(
                        participants_vec.clone(),
                        ctx.me(),
                        self.threshold,
                        self.epoch,
                        *ctx.triple_stockpile(),
                    );
                    // Start stockpiling triples in the background. This will wait until crypto loop to generate.
                    if let Err(err) =
                        triple_manager.generate_pile_by_bandwidth(participants_vec.len())
                    {
                        tracing::warn!(
                            ?err,
                            len = triple_manager.len(),
                            potential_len = triple_manager.potential_len(),
                            node_state = ?self,
                            "failed to stockpile triples on startup: not fatal, but will slow down signing"
                        );
                    }
=======
                    let me = contract_state
                        .participants
                        .find_participant(ctx.my_account_id())
                        .unwrap();
>>>>>>> 804e1640

                    Ok(NodeState::Running(RunningState {
                        epoch: self.epoch,
                        participants: self.participants,
                        threshold: self.threshold,
                        private_share: self.private_share,
                        public_key: self.public_key,
                        sign_queue: ctx.sign_queue(),
<<<<<<< HEAD
                        triple_manager: Arc::new(RwLock::new(triple_manager)),
=======
                        triple_manager: Arc::new(RwLock::new(TripleManager::new(
                            participants_vec.clone(),
                            me,
                            self.threshold,
                            self.epoch,
                        ))),
>>>>>>> 804e1640
                        presignature_manager: Arc::new(RwLock::new(PresignatureManager::new(
                            participants_vec.clone(),
                            me,
                            self.threshold,
                            self.epoch,
                        ))),
                        signature_manager: Arc::new(RwLock::new(SignatureManager::new(
                            participants_vec,
                            me,
                            self.public_key,
                            self.epoch,
                        ))),
                        messages: self.messages,
                    }))
                }
            },
            ProtocolState::Resharing(contract_state) => {
                match (contract_state.old_epoch + 1).cmp(&self.epoch) {
                    Ordering::Greater if contract_state.old_epoch + 2 == self.epoch => {
                        tracing::info!("waiting(resharing): contract state is resharing, joining");
                        if contract_state.old_participants != self.participants {
                            return Err(ConsensusError::MismatchedParticipants);
                        }
                        if contract_state.threshold != self.threshold {
                            return Err(ConsensusError::MismatchedThreshold);
                        }
                        if contract_state.public_key != self.public_key {
                            return Err(ConsensusError::MismatchedPublicKey);
                        }
                        start_resharing(Some(self.private_share), ctx, contract_state).await
                    }
                    Ordering::Greater => {
                        tracing::warn!(
                            "waiting(resharing): our current epoch is {} while contract state's is {}, trying to rejoin as a new participant",
                            self.epoch,
                            contract_state.old_epoch
                        );
                        Ok(NodeState::Joining(JoiningState {
                            participants: contract_state.old_participants,
                            public_key: contract_state.public_key,
                        }))
                    }
                    Ordering::Less => Err(ConsensusError::EpochRollback),
                    Ordering::Equal => {
                        tracing::debug!(
                            "waiting(resharing): waiting for resharing consensus, contract state has not been finalized yet"
                        );
                        let has_voted = contract_state.finished_votes.contains(ctx.my_account_id());
                        match contract_state
                            .old_participants
                            .find_participant(ctx.my_account_id())
                        {
                            Some(_) => {
                                if !has_voted {
                                    tracing::info!(
                                        epoch = self.epoch,
                                        "waiting(resharing): we haven't voted yet, voting for resharing to complete"
                                    );
                                    rpc_client::vote_reshared(
                                        ctx.rpc_client(),
                                        ctx.signer(),
                                        ctx.mpc_contract_id(),
                                        self.epoch,
                                    )
                                    .await
                                    .unwrap();
                                } else {
                                    tracing::info!(
                                        epoch = self.epoch,
                                        "waiting(resharing): we have voted for resharing to complete"
                                    );
                                }
                            }
                            None => {
                                tracing::info!("waiting(resharing): we are not a part of the old participant set");
                            }
                        }
                        Ok(NodeState::WaitingForConsensus(self))
                    }
                }
            }
        }
    }
}

#[async_trait]
impl ConsensusProtocol for RunningState {
    async fn advance<C: ConsensusCtx + Send + Sync>(
        self,
        ctx: C,
        contract_state: ProtocolState,
    ) -> Result<NodeState, ConsensusError> {
        match contract_state {
            ProtocolState::Initializing(_) => Err(ConsensusError::ContractStateRollback),
            ProtocolState::Running(contract_state) => match contract_state.epoch.cmp(&self.epoch) {
                Ordering::Greater => {
                    tracing::warn!(
                            "running(running): our current epoch is {} while contract state's is {}, trying to rejoin as a new participant",
                            self.epoch,
                            contract_state.epoch
                        );
                    Ok(NodeState::Joining(JoiningState {
                        participants: contract_state.participants,
                        public_key: contract_state.public_key,
                    }))
                }
                Ordering::Less => Err(ConsensusError::EpochRollback),
                Ordering::Equal => {
                    tracing::debug!("running(running): continuing to run as normal");
                    if contract_state.participants != self.participants {
                        return Err(ConsensusError::MismatchedParticipants);
                    }
                    if contract_state.threshold != self.threshold {
                        return Err(ConsensusError::MismatchedThreshold);
                    }
                    if contract_state.public_key != self.public_key {
                        return Err(ConsensusError::MismatchedPublicKey);
                    }
                    Ok(NodeState::Running(self))
                }
            },
            ProtocolState::Resharing(contract_state) => {
                match contract_state.old_epoch.cmp(&self.epoch) {
                    Ordering::Greater => {
                        tracing::warn!(
                            "running(resharing): our current epoch is {} while contract state's is {}, trying to rejoin as a new participant",
                            self.epoch,
                            contract_state.old_epoch
                        );
                        Ok(NodeState::Joining(JoiningState {
                            participants: contract_state.old_participants,
                            public_key: contract_state.public_key,
                        }))
                    }
                    Ordering::Less => Err(ConsensusError::EpochRollback),
                    Ordering::Equal => {
                        tracing::info!("running(resharing): contract is resharing");
                        let is_in_old_participant_set = contract_state
                            .old_participants
                            .contains_account_id(ctx.my_account_id());
                        let is_in_new_participant_set = contract_state
                            .new_participants
                            .contains_account_id(ctx.my_account_id());
                        if !is_in_old_participant_set || !is_in_new_participant_set {
                            return Err(ConsensusError::HasBeenKicked);
                        }
                        if contract_state.public_key != self.public_key {
                            return Err(ConsensusError::MismatchedPublicKey);
                        }
                        start_resharing(Some(self.private_share), ctx, contract_state).await
                    }
                }
            }
        }
    }
}

#[async_trait]
impl ConsensusProtocol for ResharingState {
    async fn advance<C: ConsensusCtx + Send + Sync>(
        self,
        _ctx: C,
        contract_state: ProtocolState,
    ) -> Result<NodeState, ConsensusError> {
        match contract_state {
            ProtocolState::Initializing(_) => Err(ConsensusError::ContractStateRollback),
            ProtocolState::Running(contract_state) => {
                match contract_state.epoch.cmp(&(self.old_epoch + 1)) {
                    Ordering::Greater => {
                        tracing::warn!(
                            "resharing(running): expected epoch {} while contract state's is {}, trying to rejoin as a new participant",
                            self.old_epoch + 1,
                            contract_state.epoch
                        );
                        Ok(NodeState::Joining(JoiningState {
                            participants: contract_state.participants,
                            public_key: contract_state.public_key,
                        }))
                    }
                    Ordering::Less => Err(ConsensusError::EpochRollback),
                    Ordering::Equal => {
                        tracing::info!("resharing(running): contract state has finished resharing, trying to catch up");
                        if contract_state.participants != self.new_participants {
                            return Err(ConsensusError::MismatchedParticipants);
                        }
                        if contract_state.threshold != self.threshold {
                            return Err(ConsensusError::MismatchedThreshold);
                        }
                        if contract_state.public_key != self.public_key {
                            return Err(ConsensusError::MismatchedPublicKey);
                        }
                        Ok(NodeState::Resharing(self))
                    }
                }
            }
            ProtocolState::Resharing(contract_state) => {
                match contract_state.old_epoch.cmp(&self.old_epoch) {
                    Ordering::Greater => {
                        tracing::warn!(
                            "resharing(resharing): expected resharing from epoch {} while contract is resharing from {}, trying to rejoin as a new participant",
                            self.old_epoch,
                            contract_state.old_epoch
                        );
                        Ok(NodeState::Joining(JoiningState {
                            participants: contract_state.old_participants,
                            public_key: contract_state.public_key,
                        }))
                    }
                    Ordering::Less => Err(ConsensusError::EpochRollback),
                    Ordering::Equal => {
                        tracing::debug!("resharing(resharing): continue to reshare as normal");
                        if contract_state.old_participants != self.old_participants {
                            return Err(ConsensusError::MismatchedParticipants);
                        }
                        if contract_state.new_participants != self.new_participants {
                            return Err(ConsensusError::MismatchedParticipants);
                        }
                        if contract_state.threshold != self.threshold {
                            return Err(ConsensusError::MismatchedThreshold);
                        }
                        if contract_state.public_key != self.public_key {
                            return Err(ConsensusError::MismatchedPublicKey);
                        }
                        Ok(NodeState::Resharing(self))
                    }
                }
            }
        }
    }
}

#[async_trait]
impl ConsensusProtocol for JoiningState {
    async fn advance<C: ConsensusCtx + Send + Sync>(
        self,
        ctx: C,
        contract_state: ProtocolState,
    ) -> Result<NodeState, ConsensusError> {
        match contract_state {
            ProtocolState::Initializing(_) => Err(ConsensusError::ContractStateRollback),
            ProtocolState::Running(contract_state) => {
                match contract_state
                    .candidates
                    .find_candidate(ctx.my_account_id())
                {
                    Some(candidate_info) => {
                        let voted = contract_state
                            .join_votes
                            .get(ctx.my_account_id())
                            .cloned()
                            .unwrap_or_default();
                        tracing::info!(
                            already_voted = voted.len(),
                            votes_to_go = contract_state.threshold - voted.len(),
                            "joining(running): trying to get participants to vote for us"
                        );
                        for (_, info) in contract_state.participants {
                            if voted.contains(&info.account_id) {
                                continue;
                            }
                            http_client::join(
                                ctx.http_client(),
                                info.url,
                                &candidate_info.account_id,
                            )
                            .await
                            .unwrap()
                        }
                        Ok(NodeState::Joining(self))
                    }
                    None => {
                        tracing::info!(
                            "joining(running): sending a transaction to join the participant set"
                        );
                        let args = serde_json::json!({
                            "url": ctx.my_address(),
                            "cipher_pk": ctx.cipher_pk().to_bytes(),
                            "sign_pk": ctx.sign_pk(),
                        });
                        ctx.rpc_client()
                            .send_tx(
                                ctx.signer(),
                                ctx.mpc_contract_id(),
                                vec![Action::FunctionCall(FunctionCallAction {
                                    method_name: "join".to_string(),
                                    args: args.to_string().into_bytes(),
                                    gas: 300_000_000_000_000,
                                    deposit: 0,
                                })],
                            )
                            .await
                            .unwrap();
                        Ok(NodeState::Joining(self))
                    }
                }
            }
            ProtocolState::Resharing(contract_state) => {
                if contract_state
                    .new_participants
                    .contains_account_id(ctx.my_account_id())
                {
                    tracing::info!("joining(resharing): joining as a new participant");
                    start_resharing(None, ctx, contract_state).await
                } else {
                    tracing::debug!("joining(resharing): network is resharing without us, waiting for them to finish");
                    Ok(NodeState::Joining(self))
                }
            }
        }
    }
}

#[async_trait]
impl ConsensusProtocol for NodeState {
    async fn advance<C: ConsensusCtx + Send + Sync>(
        self,
        ctx: C,
        contract_state: ProtocolState,
    ) -> Result<NodeState, ConsensusError> {
        match self {
            NodeState::Starting => {
                let node_data = ctx.secret_storage().load().await?;
                Ok(NodeState::Started(StartedState(node_data)))
            }
            NodeState::Started(state) => state.advance(ctx, contract_state).await,
            NodeState::Generating(state) => state.advance(ctx, contract_state).await,
            NodeState::WaitingForConsensus(state) => state.advance(ctx, contract_state).await,
            NodeState::Running(state) => state.advance(ctx, contract_state).await,
            NodeState::Resharing(state) => state.advance(ctx, contract_state).await,
            NodeState::Joining(state) => state.advance(ctx, contract_state).await,
        }
    }
}

async fn start_resharing<C: ConsensusCtx>(
    private_share: Option<SecretKeyShare>,
    ctx: C,
    contract_state: ResharingContractState,
) -> Result<NodeState, ConsensusError> {
    let me = contract_state
        .new_participants
        .find_participant(ctx.my_account_id())
        .unwrap();
    let protocol = cait_sith::reshare::<Secp256k1>(
        &contract_state
            .old_participants
            .keys()
            .cloned()
            .collect::<Vec<_>>(),
        contract_state.threshold,
        &contract_state
            .new_participants
            .keys()
            .cloned()
            .collect::<Vec<_>>(),
        contract_state.threshold,
        me,
        private_share,
        contract_state.public_key,
    )?;
    Ok(NodeState::Resharing(ResharingState {
        old_epoch: contract_state.old_epoch,
        old_participants: contract_state.old_participants,
        new_participants: contract_state.new_participants,
        threshold: contract_state.threshold,
        public_key: contract_state.public_key,
        protocol: Arc::new(RwLock::new(protocol)),
        messages: Default::default(),
    }))
}<|MERGE_RESOLUTION|>--- conflicted
+++ resolved
@@ -100,44 +100,6 @@
                         }
                         Ordering::Less => Err(ConsensusError::EpochRollback),
                         Ordering::Equal => {
-<<<<<<< HEAD
-                            if contract_state.participants.contains_key(&ctx.me()) {
-                                tracing::info!(
-                                    "contract state is running and we are already a participant"
-                                );
-                                let participants_vec: Vec<Participant> =
-                                    contract_state.participants.keys().cloned().collect();
-                                let mut triple_manager = TripleManager::new(
-                                    participants_vec.clone(),
-                                    ctx.me(),
-                                    contract_state.threshold,
-                                    epoch,
-                                    *ctx.triple_stockpile(),
-                                );
-                                // Start stockpiling triples in the background. This will wait until crypto loop to generate.
-                                if let Err(err) = triple_manager
-                                    .generate_pile_by_bandwidth(participants_vec.len())
-                                {
-                                    tracing::warn!(
-                                        ?err,
-                                        len = triple_manager.len(),
-                                        potential_len = triple_manager.potential_len(),
-                                        node_state = ?self,
-                                        "failed to stockpile triples on startup: not fatal, but will slow down signing"
-                                    );
-                                }
-
-                                Ok(NodeState::Running(RunningState {
-                                    epoch,
-                                    participants: contract_state.participants,
-                                    threshold: contract_state.threshold,
-                                    private_share,
-                                    public_key,
-                                    sign_queue: ctx.sign_queue(),
-                                    triple_manager: Arc::new(RwLock::new(triple_manager)),
-                                    presignature_manager: Arc::new(RwLock::new(
-                                        PresignatureManager::new(
-=======
                             match contract_state
                                 .participants
                                 .find_participant(ctx.my_account_id())
@@ -148,6 +110,26 @@
                                     );
                                     let participants_vec: Vec<Participant> =
                                         contract_state.participants.keys().cloned().collect();
+                                    let mut triple_manager = TripleManager::new(
+                                        participants_vec.clone(),
+                                        me,
+                                        contract_state.threshold,
+                                        epoch,
+                                        *ctx.triple_stockpile(),
+                                    );
+                                    // Start stockpiling triples in the background. This will wait until crypto loop to generate.
+                                    if let Err(err) = triple_manager
+                                        .generate_pile_by_bandwidth(participants_vec.len())
+                                    {
+                                        tracing::warn!(
+                                            ?err,
+                                            len = triple_manager.len(),
+                                            potential_len = triple_manager.potential_len(),
+                                            node_state = ?self,
+                                            "failed to stockpile triples on startup: not fatal, but will slow down signing"
+                                        );
+                                    }
+
                                     Ok(NodeState::Running(RunningState {
                                         epoch,
                                         participants: contract_state.participants,
@@ -155,13 +137,7 @@
                                         private_share,
                                         public_key,
                                         sign_queue: ctx.sign_queue(),
-                                        triple_manager: Arc::new(RwLock::new(TripleManager::new(
->>>>>>> 804e1640
-                                            participants_vec.clone(),
-                                            me,
-                                            contract_state.threshold,
-                                            epoch,
-                                        ))),
+                                        triple_manager: Arc::new(RwLock::new(triple_manager)),
                                         presignature_manager: Arc::new(RwLock::new(
                                             PresignatureManager::new(
                                                 participants_vec.clone(),
@@ -363,10 +339,14 @@
                     let participants_vec: Vec<Participant> =
                         self.participants.keys().cloned().collect();
 
-<<<<<<< HEAD
+                    let me = contract_state
+                        .participants
+                        .find_participant(ctx.my_account_id())
+                        .unwrap();
+
                     let mut triple_manager = TripleManager::new(
                         participants_vec.clone(),
-                        ctx.me(),
+                        me,
                         self.threshold,
                         self.epoch,
                         *ctx.triple_stockpile(),
@@ -383,12 +363,6 @@
                             "failed to stockpile triples on startup: not fatal, but will slow down signing"
                         );
                     }
-=======
-                    let me = contract_state
-                        .participants
-                        .find_participant(ctx.my_account_id())
-                        .unwrap();
->>>>>>> 804e1640
 
                     Ok(NodeState::Running(RunningState {
                         epoch: self.epoch,
@@ -397,16 +371,7 @@
                         private_share: self.private_share,
                         public_key: self.public_key,
                         sign_queue: ctx.sign_queue(),
-<<<<<<< HEAD
                         triple_manager: Arc::new(RwLock::new(triple_manager)),
-=======
-                        triple_manager: Arc::new(RwLock::new(TripleManager::new(
-                            participants_vec.clone(),
-                            me,
-                            self.threshold,
-                            self.epoch,
-                        ))),
->>>>>>> 804e1640
                         presignature_manager: Arc::new(RwLock::new(PresignatureManager::new(
                             participants_vec.clone(),
                             me,
