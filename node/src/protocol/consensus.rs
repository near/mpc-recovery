--- conflicted
+++ resolved
@@ -34,11 +34,8 @@
     fn sign_queue(&self) -> Arc<RwLock<SignQueue>>;
     fn cipher_pk(&self) -> &hpke::PublicKey;
     fn sign_pk(&self) -> near_crypto::PublicKey;
-<<<<<<< HEAD
+    fn sign_sk(&self) -> &near_crypto::SecretKey;
     fn secret_storage(&self) -> &SecretNodeStorageBox;
-=======
-    fn sign_sk(&self) -> &near_crypto::SecretKey;
->>>>>>> 9a2e8486
 }
 
 #[derive(thiserror::Error, Debug)]
