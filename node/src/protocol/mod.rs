mod contract;
mod cryptography;
mod presignature;
mod signature;
mod triple;

pub mod consensus;
pub mod message;
pub mod state;

pub use consensus::ConsensusError;
pub use contract::{ParticipantInfo, ProtocolState};
pub use cryptography::CryptographicError;
pub use message::MpcMessage;
pub use signature::SignQueue;
pub use signature::SignRequest;
pub use state::NodeState;

use self::consensus::ConsensusCtx;
use self::cryptography::CryptographicCtx;
use self::message::MessageCtx;
use crate::protocol::consensus::ConsensusProtocol;
use crate::protocol::cryptography::CryptographicProtocol;
use crate::protocol::message::{MessageHandler, MpcMessageQueue};
use crate::rpc_client::{self};
use crate::storage::SecretNodeStorageBox;
use cait_sith::protocol::Participant;
use near_crypto::InMemorySigner;
use near_primitives::types::AccountId;
use reqwest::IntoUrl;
use std::{sync::Arc, time::Duration};
use tokio::sync::mpsc::{self, error::TryRecvError};
use tokio::sync::RwLock;
use url::Url;

use mpc_keys::hpke;

struct Ctx {
    me: Participant,
    my_address: Url,
    mpc_contract_id: AccountId,
    signer: InMemorySigner,
    rpc_client: near_fetch::Client,
    http_client: reqwest::Client,
    sign_queue: Arc<RwLock<SignQueue>>,
    cipher_pk: hpke::PublicKey,
    sign_sk: near_crypto::SecretKey,
    secret_storage: SecretNodeStorageBox,
}

impl ConsensusCtx for &Ctx {
    fn me(&self) -> Participant {
        self.me
    }

    fn http_client(&self) -> &reqwest::Client {
        &self.http_client
    }

    fn rpc_client(&self) -> &near_fetch::Client {
        &self.rpc_client
    }

    fn signer(&self) -> &InMemorySigner {
        &self.signer
    }

    fn mpc_contract_id(&self) -> &AccountId {
        &self.mpc_contract_id
    }

    fn my_address(&self) -> &Url {
        &self.my_address
    }

    fn sign_queue(&self) -> Arc<RwLock<SignQueue>> {
        self.sign_queue.clone()
    }

    fn cipher_pk(&self) -> &hpke::PublicKey {
        &self.cipher_pk
    }

    fn sign_pk(&self) -> near_crypto::PublicKey {
        self.sign_sk.public_key()
    }

<<<<<<< HEAD
    fn secret_storage(&self) -> &SecretNodeStorageBox {
        &self.secret_storage
=======
    fn sign_sk(&self) -> &near_crypto::SecretKey {
        &self.sign_sk
>>>>>>> 9a2e8486
    }
}

impl CryptographicCtx for &mut Ctx {
    fn me(&self) -> Participant {
        self.me
    }

    fn http_client(&self) -> &reqwest::Client {
        &self.http_client
    }

    fn rpc_client(&self) -> &near_fetch::Client {
        &self.rpc_client
    }

    fn signer(&self) -> &InMemorySigner {
        &self.signer
    }

    fn mpc_contract_id(&self) -> &AccountId {
        &self.mpc_contract_id
    }

    fn cipher_pk(&self) -> &hpke::PublicKey {
        &self.cipher_pk
    }

    fn sign_sk(&self) -> &near_crypto::SecretKey {
        &self.sign_sk
    }

    fn secret_storage(&mut self) -> &mut SecretNodeStorageBox {
        &mut self.secret_storage
    }
}

impl MessageCtx for &Ctx {
    fn me(&self) -> Participant {
        self.me
    }
}

pub struct MpcSignProtocol {
    ctx: Ctx,
    receiver: mpsc::Receiver<MpcMessage>,
    state: Arc<RwLock<NodeState>>,
}

impl MpcSignProtocol {
    #![allow(clippy::too_many_arguments)]
    pub fn init<U: IntoUrl>(
        me: Participant,
        my_address: U,
        mpc_contract_id: AccountId,
        rpc_client: near_fetch::Client,
        signer: InMemorySigner,
        receiver: mpsc::Receiver<MpcMessage>,
        sign_queue: Arc<RwLock<SignQueue>>,
        cipher_pk: hpke::PublicKey,
        secret_storage: SecretNodeStorageBox,
    ) -> (Self, Arc<RwLock<NodeState>>) {
        let state = Arc::new(RwLock::new(NodeState::Starting));
        let ctx = Ctx {
            me,
            my_address: my_address.into_url().unwrap(),
            mpc_contract_id,
            rpc_client,
            http_client: reqwest::Client::new(),
            sign_queue,
            cipher_pk,
            sign_sk: signer.secret_key.clone(),
            signer,
            secret_storage,
        };
        let protocol = MpcSignProtocol {
            ctx,
            receiver,
            state: state.clone(),
        };
        (protocol, state)
    }

    pub async fn run(mut self) -> anyhow::Result<()> {
        let _span = tracing::info_span!("running", me = u32::from(self.ctx.me));
        let mut queue = MpcMessageQueue::default();
        loop {
            tracing::debug!("trying to advance mpc recovery protocol");
            let contract_state = match rpc_client::fetch_mpc_contract_state(
                &self.ctx.rpc_client,
                &self.ctx.mpc_contract_id,
            )
            .await
            {
                Ok(contract_state) => contract_state,
                Err(e) => {
                    tracing::error!("could not fetch contract's state: {e}");
                    tokio::time::sleep(Duration::from_secs(1)).await;
                    continue;
                }
            };
            tracing::debug!(?contract_state);
            loop {
                let msg_result = self.receiver.try_recv();
                match msg_result {
                    Ok(msg) => {
                        tracing::debug!("received a new message");
                        queue.push(msg);
                    }
                    Err(TryRecvError::Empty) => {
                        tracing::debug!("no new messages received");
                        break;
                    }
                    Err(TryRecvError::Disconnected) => {
                        tracing::debug!("communication was disconnected, no more messages will be received, spinning down");
                        return Ok(());
                    }
                }
            }

            let state = {
                let guard = self.state.read().await;
                guard.clone()
            };
            let state = match state.progress(&mut self.ctx).await {
                Ok(state) => state,
                Err(err) => {
                    tracing::info!("protocol unable to progress: {err:?}");
                    continue;
                }
            };
            let mut state = match state.advance(&self.ctx, contract_state).await {
                Ok(state) => state,
                Err(err) => {
                    tracing::info!("protocol unable to advance: {err:?}");
                    continue;
                }
            };
            if let Err(err) = state.handle(&self.ctx, &mut queue).await {
                tracing::info!("protocol unable to handle messages: {err:?}");
                continue;
            }

            let mut guard = self.state.write().await;
            *guard = state;
            drop(guard);

            tokio::time::sleep(Duration::from_millis(1000)).await;
        }
    }
}<|MERGE_RESOLUTION|>--- conflicted
+++ resolved
@@ -85,13 +85,12 @@
         self.sign_sk.public_key()
     }
 
-<<<<<<< HEAD
+    fn sign_sk(&self) -> &near_crypto::SecretKey {
+        &self.sign_sk
+    }
+
     fn secret_storage(&self) -> &SecretNodeStorageBox {
         &self.secret_storage
-=======
-    fn sign_sk(&self) -> &near_crypto::SecretKey {
-        &self.sign_sk
->>>>>>> 9a2e8486
     }
 }
 
