--- conflicted
+++ resolved
@@ -24,11 +24,8 @@
 use crate::protocol::cryptography::CryptographicProtocol;
 use crate::protocol::message::{MessageHandler, MpcMessageQueue};
 use crate::rpc_client::{self};
-<<<<<<< HEAD
-=======
 use crate::storage::SecretNodeStorageBox;
 use cait_sith::protocol::Participant;
->>>>>>> 0ebb95d1
 use near_crypto::InMemorySigner;
 use near_primitives::types::AccountId;
 use reqwest::IntoUrl;
@@ -98,15 +95,9 @@
     }
 }
 
-<<<<<<< HEAD
 impl CryptographicCtx for &Ctx {
-    fn me(&self) -> &AccountId {
+    fn my_near_acc_id(&self) -> &AccountId {
         &self.account_id
-=======
-impl CryptographicCtx for &mut Ctx {
-    fn me(&self) -> Participant {
-        self.me
->>>>>>> 0ebb95d1
     }
 
     fn http_client(&self) -> &reqwest::Client {
