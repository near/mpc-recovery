--- conflicted
+++ resolved
@@ -93,12 +93,6 @@
     }
 }
 
-impl MessageCtx for &Ctx {
-    fn me(&self) -> Participant {
-        self.me
-    }
-}
-
 pub struct MpcSignProtocol {
     ctx: Ctx,
     receiver: mpsc::Receiver<MpcMessage>,
@@ -177,18 +171,12 @@
             };
             state = state.progress(&self.ctx).await?;
             state = state.advance(&self.ctx, contract_state).await?;
-<<<<<<< HEAD
-            state.handle(&self.ctx, &mut queue).await;
+            state.handle(&self.ctx, &mut queue).await?;
 
             let mut guard = self.state.write().await;
             *guard = state;
             drop(guard);
 
-=======
-            state.handle(&self.ctx, &mut queue)?;
-            *state_guard = state;
-            drop(state_guard);
->>>>>>> eec33998
             tokio::time::sleep(Duration::from_millis(1000)).await;
         }
     }
