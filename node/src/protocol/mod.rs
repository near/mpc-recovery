--- conflicted
+++ resolved
@@ -48,11 +48,8 @@
     cipher_pk: hpke::PublicKey,
     sign_sk: near_crypto::SecretKey,
     secret_storage: SecretNodeStorageBox,
-<<<<<<< HEAD
     triple_stockpile: Option<usize>,
-=======
     triple_storage: LockTripleNodeStorageBox,
->>>>>>> 076ceacc
 }
 
 impl ConsensusCtx for &mut MpcSignProtocol {
@@ -100,13 +97,12 @@
         &self.ctx.secret_storage
     }
 
-<<<<<<< HEAD
     fn triple_stockpile(&self) -> &Option<usize> {
         &self.ctx.triple_stockpile
-=======
+    }
+
     fn triple_storage(&mut self) -> LockTripleNodeStorageBox {
         self.ctx.triple_storage.clone()
->>>>>>> 076ceacc
     }
 }
 
@@ -170,11 +166,8 @@
         sign_queue: Arc<RwLock<SignQueue>>,
         cipher_pk: hpke::PublicKey,
         secret_storage: SecretNodeStorageBox,
-<<<<<<< HEAD
         triple_stockpile: Option<usize>,
-=======
         triple_storage: LockTripleNodeStorageBox,
->>>>>>> 076ceacc
     ) -> (Self, Arc<RwLock<NodeState>>) {
         let state = Arc::new(RwLock::new(NodeState::Starting));
         let ctx = Ctx {
@@ -188,11 +181,8 @@
             sign_sk: signer.secret_key.clone(),
             signer,
             secret_storage,
-<<<<<<< HEAD
             triple_stockpile,
-=======
             triple_storage,
->>>>>>> 076ceacc
         };
         let protocol = MpcSignProtocol {
             ctx,
@@ -246,24 +236,16 @@
             let state = match state.progress(&mut self).await {
                 Ok(state) => state,
                 Err(err) => {
-<<<<<<< HEAD
-                    tracing::info!("protocol(crypto) unable to progress: {err:?}");
-=======
                     tracing::info!("protocol unable to progress: {err:?}");
                     tokio::time::sleep(Duration::from_millis(1000)).await;
->>>>>>> 076ceacc
                     continue;
                 }
             };
             let mut state = match state.advance(&mut self, contract_state).await {
                 Ok(state) => state,
                 Err(err) => {
-<<<<<<< HEAD
-                    tracing::info!("protocol(consensus) unable to advance: {err:?}");
-=======
                     tracing::info!("protocol unable to advance: {err:?}");
                     tokio::time::sleep(Duration::from_millis(1000)).await;
->>>>>>> 076ceacc
                     continue;
                 }
             };
