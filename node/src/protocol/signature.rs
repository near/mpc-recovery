--- conflicted
+++ resolved
@@ -435,9 +435,6 @@
         messages
     }
 
-<<<<<<< HEAD
-    pub async fn publish<T: SignerExt>(
-=======
     pub fn handle_requests(
         &mut self,
         threshold: usize,
@@ -510,8 +507,7 @@
         Ok(())
     }
 
-    pub async fn publish<T: Signer + ExposeAccountId>(
->>>>>>> 1e4a7437
+    pub async fn publish<T: SignerExt>(
         &mut self,
         rpc_client: &near_fetch::Client,
         signer: &T,
