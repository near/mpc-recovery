use crate::types::PublicKey;
use crate::util::NearPublicKeyExt;
use cait_sith::protocol::Participant;
use mpc_contract::ProtocolContractState;
use mpc_keys::hpke;
use near_primitives::borsh::BorshDeserialize;
use near_sdk::AccountId;
use serde::{Deserialize, Serialize};
<<<<<<< HEAD
use std::collections::{BTreeMap, HashSet};
use url::Url;

#[derive(Serialize, Deserialize, Debug)]
pub struct InitializingContractState {
    pub participants: BTreeMap<Participant, Url>,
=======
use std::collections::{HashMap, HashSet};

type ParticipantId = u32;

#[derive(Clone, Debug, Serialize, Deserialize, PartialEq, Eq)]
pub struct ParticipantInfo {
    pub id: ParticipantId,
    pub account_id: AccountId,
    pub url: String,
    /// The public key used for encrypting messages.
    pub cipher_pk: hpke::PublicKey,
    /// The public key used for verifying messages.
    pub sign_pk: near_crypto::PublicKey,
}

impl From<mpc_contract::ParticipantInfo> for ParticipantInfo {
    fn from(value: mpc_contract::ParticipantInfo) -> Self {
        ParticipantInfo {
            id: value.id,
            account_id: value.account_id,
            url: value.url,
            cipher_pk: hpke::PublicKey::from_bytes(&value.cipher_pk),
            sign_pk: BorshDeserialize::try_from_slice(value.sign_pk.as_bytes()).unwrap(),
        }
    }
}

#[derive(Serialize, Deserialize, Debug)]
pub struct InitializingContractState {
    pub participants: HashMap<Participant, ParticipantInfo>,
>>>>>>> 2a76c36d
    pub threshold: usize,
    pub pk_votes: BTreeMap<near_crypto::PublicKey, HashSet<Participant>>,
}

impl From<mpc_contract::InitializingContractState> for InitializingContractState {
    fn from(value: mpc_contract::InitializingContractState) -> Self {
        InitializingContractState {
            participants: contract_participants_into_cait_participants(value.participants),
            threshold: value.threshold,
            pk_votes: value
                .pk_votes
                .into_iter()
                .map(|(pk, participants)| {
                    (
                        near_crypto::PublicKey::SECP256K1(
                            near_crypto::Secp256K1PublicKey::try_from(&pk.as_bytes()[1..]).unwrap(),
                        ),
                        participants
                            .into_iter()
                            .map(Participant::from)
                            .collect::<HashSet<_>>(),
                    )
                })
                .collect(),
        }
    }
}

#[derive(Serialize, Deserialize, Debug)]
pub struct RunningContractState {
    pub epoch: u64,
<<<<<<< HEAD
    pub participants: BTreeMap<Participant, Url>,
=======
    pub participants: HashMap<Participant, ParticipantInfo>,
>>>>>>> 2a76c36d
    pub threshold: usize,
    pub public_key: PublicKey,
    pub candidates: BTreeMap<Participant, ParticipantInfo>,
    pub join_votes: BTreeMap<Participant, HashSet<Participant>>,
    pub leave_votes: BTreeMap<Participant, HashSet<Participant>>,
}

impl From<mpc_contract::RunningContractState> for RunningContractState {
    fn from(value: mpc_contract::RunningContractState) -> Self {
        RunningContractState {
            epoch: value.epoch,
            participants: contract_participants_into_cait_participants(value.participants),
            threshold: value.threshold,
            public_key: value.public_key.into_affine_point(),
            candidates: value
                .candidates
                .into_iter()
                .map(|(p, p_info)| (Participant::from(p), p_info.into()))
                .collect(),
            join_votes: value
                .join_votes
                .into_iter()
                .map(|(p, ps)| {
                    (
                        Participant::from(p),
                        ps.into_iter().map(Participant::from).collect(),
                    )
                })
                .collect(),
            leave_votes: value
                .leave_votes
                .into_iter()
                .map(|(p, ps)| {
                    (
                        Participant::from(p),
                        ps.into_iter().map(Participant::from).collect(),
                    )
                })
                .collect(),
        }
    }
}

#[derive(Serialize, Deserialize, Debug)]
pub struct ResharingContractState {
    pub old_epoch: u64,
<<<<<<< HEAD
    pub old_participants: BTreeMap<Participant, Url>,
    pub new_participants: BTreeMap<Participant, Url>,
=======
    pub old_participants: HashMap<Participant, ParticipantInfo>,
    pub new_participants: HashMap<Participant, ParticipantInfo>,
>>>>>>> 2a76c36d
    pub threshold: usize,
    pub public_key: PublicKey,
    pub finished_votes: HashSet<Participant>,
}

impl From<mpc_contract::ResharingContractState> for ResharingContractState {
    fn from(value: mpc_contract::ResharingContractState) -> Self {
        ResharingContractState {
            old_epoch: value.old_epoch,
            old_participants: contract_participants_into_cait_participants(value.old_participants),
            new_participants: contract_participants_into_cait_participants(value.new_participants),
            threshold: value.threshold,
            public_key: value.public_key.into_affine_point(),
            finished_votes: value
                .finished_votes
                .into_iter()
                .map(Participant::from)
                .collect(),
        }
    }
}

#[derive(Debug)]
pub enum ProtocolState {
    Initializing(InitializingContractState),
    Running(RunningContractState),
    Resharing(ResharingContractState),
}

impl ProtocolState {
<<<<<<< HEAD
    pub fn participants(&self) -> &BTreeMap<Participant, Url> {
=======
    pub fn participants(&self) -> &HashMap<Participant, ParticipantInfo> {
>>>>>>> 2a76c36d
        match self {
            ProtocolState::Initializing(InitializingContractState { participants, .. }) => {
                participants
            }
            ProtocolState::Running(RunningContractState { participants, .. }) => participants,
            ProtocolState::Resharing(ResharingContractState {
                old_participants, ..
            }) => old_participants,
        }
    }

    pub fn public_key(&self) -> Option<&PublicKey> {
        match self {
            ProtocolState::Initializing { .. } => None,
            ProtocolState::Running(RunningContractState { public_key, .. }) => Some(public_key),
            ProtocolState::Resharing(ResharingContractState { public_key, .. }) => Some(public_key),
        }
    }

    pub fn threshold(&self) -> usize {
        match self {
            ProtocolState::Initializing(InitializingContractState { threshold, .. }) => *threshold,
            ProtocolState::Running(RunningContractState { threshold, .. }) => *threshold,
            ProtocolState::Resharing(ResharingContractState { threshold, .. }) => *threshold,
        }
    }
}

impl TryFrom<ProtocolContractState> for ProtocolState {
    type Error = ();

    fn try_from(value: ProtocolContractState) -> Result<Self, Self::Error> {
        match value {
            ProtocolContractState::Initializing(state) => {
                Ok(ProtocolState::Initializing(state.into()))
            }
            ProtocolContractState::Running(state) => Ok(ProtocolState::Running(state.into())),
            ProtocolContractState::Resharing(state) => Ok(ProtocolState::Resharing(state.into())),
        }
    }
}

fn contract_participants_into_cait_participants(
<<<<<<< HEAD
    participants: BTreeMap<AccountId, ParticipantInfo>,
) -> BTreeMap<Participant, Url> {
=======
    participants: HashMap<AccountId, mpc_contract::ParticipantInfo>,
) -> HashMap<Participant, ParticipantInfo> {
>>>>>>> 2a76c36d
    participants
        .into_values()
        .map(|p| (Participant::from(p.id), p.into()))
        .collect()
}<|MERGE_RESOLUTION|>--- conflicted
+++ resolved
@@ -6,15 +6,7 @@
 use near_primitives::borsh::BorshDeserialize;
 use near_sdk::AccountId;
 use serde::{Deserialize, Serialize};
-<<<<<<< HEAD
 use std::collections::{BTreeMap, HashSet};
-use url::Url;
-
-#[derive(Serialize, Deserialize, Debug)]
-pub struct InitializingContractState {
-    pub participants: BTreeMap<Participant, Url>,
-=======
-use std::collections::{HashMap, HashSet};
 
 type ParticipantId = u32;
 
@@ -43,8 +35,7 @@
 
 #[derive(Serialize, Deserialize, Debug)]
 pub struct InitializingContractState {
-    pub participants: HashMap<Participant, ParticipantInfo>,
->>>>>>> 2a76c36d
+    pub participants: BTreeMap<Participant, ParticipantInfo>,
     pub threshold: usize,
     pub pk_votes: BTreeMap<near_crypto::PublicKey, HashSet<Participant>>,
 }
@@ -76,11 +67,7 @@
 #[derive(Serialize, Deserialize, Debug)]
 pub struct RunningContractState {
     pub epoch: u64,
-<<<<<<< HEAD
-    pub participants: BTreeMap<Participant, Url>,
-=======
-    pub participants: HashMap<Participant, ParticipantInfo>,
->>>>>>> 2a76c36d
+    pub participants: BTreeMap<Participant, ParticipantInfo>,
     pub threshold: usize,
     pub public_key: PublicKey,
     pub candidates: BTreeMap<Participant, ParticipantInfo>,
@@ -127,13 +114,8 @@
 #[derive(Serialize, Deserialize, Debug)]
 pub struct ResharingContractState {
     pub old_epoch: u64,
-<<<<<<< HEAD
-    pub old_participants: BTreeMap<Participant, Url>,
-    pub new_participants: BTreeMap<Participant, Url>,
-=======
-    pub old_participants: HashMap<Participant, ParticipantInfo>,
-    pub new_participants: HashMap<Participant, ParticipantInfo>,
->>>>>>> 2a76c36d
+    pub old_participants: BTreeMap<Participant, ParticipantInfo>,
+    pub new_participants: BTreeMap<Participant, ParticipantInfo>,
     pub threshold: usize,
     pub public_key: PublicKey,
     pub finished_votes: HashSet<Participant>,
@@ -164,11 +146,7 @@
 }
 
 impl ProtocolState {
-<<<<<<< HEAD
-    pub fn participants(&self) -> &BTreeMap<Participant, Url> {
-=======
-    pub fn participants(&self) -> &HashMap<Participant, ParticipantInfo> {
->>>>>>> 2a76c36d
+    pub fn participants(&self) -> &BTreeMap<Participant, ParticipantInfo> {
         match self {
             ProtocolState::Initializing(InitializingContractState { participants, .. }) => {
                 participants
@@ -212,13 +190,8 @@
 }
 
 fn contract_participants_into_cait_participants(
-<<<<<<< HEAD
-    participants: BTreeMap<AccountId, ParticipantInfo>,
-) -> BTreeMap<Participant, Url> {
-=======
-    participants: HashMap<AccountId, mpc_contract::ParticipantInfo>,
-) -> HashMap<Participant, ParticipantInfo> {
->>>>>>> 2a76c36d
+    participants: BTreeMap<AccountId, mpc_contract::ParticipantInfo>,
+) -> BTreeMap<Participant, ParticipantInfo> {
     participants
         .into_values()
         .map(|p| (Participant::from(p.id), p.into()))
