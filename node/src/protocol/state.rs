use super::contract::primitives::{ParticipantInfo, Participants};
use super::cryptography::CryptographicError;
use super::presignature::PresignatureManager;
use super::signature::SignatureManager;
use super::triple::TripleManager;
use super::SignQueue;
use crate::http_client::MessageQueue;
use crate::storage::triple_storage::TripleData;
use crate::types::{KeygenProtocol, PublicKey, ReshareProtocol, SecretKeyShare};
use cait_sith::protocol::Participant;
use near_primitives::types::AccountId;
use serde::{Deserialize, Serialize};
use std::fmt;
use std::sync::Arc;
use tokio::sync::RwLock;

#[derive(Clone, Serialize, Deserialize)]
pub struct PersistentNodeData {
    pub epoch: u64,
    pub private_share: SecretKeyShare,
    pub public_key: PublicKey,
}

<<<<<<< HEAD
impl fmt::Debug for PersistentNodeData {
    fn fmt(&self, f: &mut fmt::Formatter<'_>) -> fmt::Result {
        f.debug_struct("PersistentNodeData")
            .field("epoch", &self.epoch)
            .field("public_key", &self.public_key)
            .finish()
    }
}

#[derive(Debug, Clone)]
pub struct StartedState(pub Option<PersistentNodeData>);
=======
#[derive(Clone)]
pub struct StartedState {
    pub persistent_node_data: Option<PersistentNodeData>,
    pub triple_data: Vec<TripleData>,
}
>>>>>>> 076ceacc

#[derive(Clone)]
pub struct GeneratingState {
    pub participants: Participants,
    pub threshold: usize,
    pub protocol: KeygenProtocol,
    pub messages: Arc<RwLock<MessageQueue>>,
}

impl GeneratingState {
    pub fn fetch_participant(
        &self,
        p: &Participant,
    ) -> Result<&ParticipantInfo, CryptographicError> {
        fetch_participant(p, &self.participants)
    }
}

#[derive(Clone)]
pub struct WaitingForConsensusState {
    pub epoch: u64,
    pub participants: Participants,
    pub threshold: usize,
    pub private_share: SecretKeyShare,
    pub public_key: PublicKey,
    pub messages: Arc<RwLock<MessageQueue>>,
}

impl fmt::Debug for WaitingForConsensusState {
    fn fmt(&self, f: &mut fmt::Formatter<'_>) -> fmt::Result {
        f.debug_struct("WaitingForConsensusState")
            .field("epoch", &self.epoch)
            .field("threshold", &self.threshold)
            .field("public_key", &self.public_key)
            .field("participants", &self.participants)
            .finish()
    }
}

impl WaitingForConsensusState {
    pub fn fetch_participant(
        &self,
        p: &Participant,
    ) -> Result<&ParticipantInfo, CryptographicError> {
        fetch_participant(p, &self.participants)
    }
}

#[derive(Clone)]
pub struct RunningState {
    pub epoch: u64,
    pub participants: Participants,
    pub threshold: usize,
    pub private_share: SecretKeyShare,
    pub public_key: PublicKey,
    pub sign_queue: Arc<RwLock<SignQueue>>,
    pub triple_manager: Arc<RwLock<TripleManager>>,
    pub presignature_manager: Arc<RwLock<PresignatureManager>>,
    pub signature_manager: Arc<RwLock<SignatureManager>>,
    pub messages: Arc<RwLock<MessageQueue>>,
}

impl RunningState {
    pub fn fetch_participant(
        &self,
        p: &Participant,
    ) -> Result<&ParticipantInfo, CryptographicError> {
        fetch_participant(p, &self.participants)
    }
}

#[derive(Clone)]
pub struct ResharingState {
    pub old_epoch: u64,
    pub old_participants: Participants,
    pub new_participants: Participants,
    pub threshold: usize,
    pub public_key: PublicKey,
    pub protocol: ReshareProtocol,
    pub messages: Arc<RwLock<MessageQueue>>,
}

impl ResharingState {
    pub fn fetch_participant(
        &self,
        p: &Participant,
    ) -> Result<&ParticipantInfo, CryptographicError> {
        fetch_participant(p, &self.new_participants)
            .or_else(|_| fetch_participant(p, &self.old_participants))
    }
}

#[derive(Clone)]
pub struct JoiningState {
    pub participants: Participants,
    pub public_key: PublicKey,
}

impl JoiningState {
    pub fn fetch_participant(
        &self,
        p: &Participant,
    ) -> Result<&ParticipantInfo, CryptographicError> {
        fetch_participant(p, &self.participants)
    }
}

#[derive(Clone, Default)]
#[allow(clippy::large_enum_variant)]
pub enum NodeState {
    #[default]
    Starting,
    Started(StartedState),
    Generating(GeneratingState),
    WaitingForConsensus(WaitingForConsensusState),
    Running(RunningState),
    Resharing(ResharingState),
    Joining(JoiningState),
}

impl NodeState {
    pub fn fetch_participant(
        &self,
        p: &Participant,
    ) -> Result<&ParticipantInfo, CryptographicError> {
        match self {
            NodeState::Running(state) => state.fetch_participant(p),
            NodeState::Generating(state) => state.fetch_participant(p),
            NodeState::WaitingForConsensus(state) => state.fetch_participant(p),
            NodeState::Resharing(state) => state.fetch_participant(p),
            NodeState::Joining(state) => state.fetch_participant(p),
            _ => Err(CryptographicError::UnknownParticipant(*p)),
        }
    }

    pub fn find_participant_info(&self, account_id: &AccountId) -> Option<&ParticipantInfo> {
        match self {
            NodeState::Starting => None,
            NodeState::Started(_) => None,
            NodeState::Generating(state) => state.participants.find_participant_info(account_id),
            NodeState::WaitingForConsensus(state) => {
                state.participants.find_participant_info(account_id)
            }
            NodeState::Running(state) => state.participants.find_participant_info(account_id),
            NodeState::Resharing(state) => state
                .new_participants
                .find_participant_info(account_id)
                .or_else(|| state.old_participants.find_participant_info(account_id)),
            NodeState::Joining(state) => state.participants.find_participant_info(account_id),
        }
    }
}

fn fetch_participant<'a>(
    p: &Participant,
    participants: &'a Participants,
) -> Result<&'a ParticipantInfo, CryptographicError> {
    participants
        .get(p)
        .ok_or_else(|| CryptographicError::UnknownParticipant(*p))
}<|MERGE_RESOLUTION|>--- conflicted
+++ resolved
@@ -21,7 +21,6 @@
     pub public_key: PublicKey,
 }
 
-<<<<<<< HEAD
 impl fmt::Debug for PersistentNodeData {
     fn fmt(&self, f: &mut fmt::Formatter<'_>) -> fmt::Result {
         f.debug_struct("PersistentNodeData")
@@ -32,14 +31,10 @@
 }
 
 #[derive(Debug, Clone)]
-pub struct StartedState(pub Option<PersistentNodeData>);
-=======
-#[derive(Clone)]
 pub struct StartedState {
     pub persistent_node_data: Option<PersistentNodeData>,
     pub triple_data: Vec<TripleData>,
 }
->>>>>>> 076ceacc
 
 #[derive(Clone)]
 pub struct GeneratingState {
