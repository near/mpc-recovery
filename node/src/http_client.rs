use crate::protocol::message::SignedMessage;
use crate::protocol::MpcMessage;
use cait_sith::protocol::Participant;
use mpc_keys::hpke;
use reqwest::{Client, IntoUrl};
use std::str::Utf8Error;
use tokio_retry::strategy::{jitter, ExponentialBackoff};
use tokio_retry::Retry;

#[derive(Debug, thiserror::Error)]
pub enum SendError {
    #[error("http request was unsuccessful: {0}")]
    Unsuccessful(String),
    #[error("serialization unsuccessful: {0}")]
    DataConversionError(serde_json::Error),
    #[error("http client error: {0}")]
    ReqwestClientError(reqwest::Error),
    #[error("http response could not be parsed: {0}")]
    ReqwestBodyError(reqwest::Error),
    #[error("http response body is not valid utf-8: {0}")]
    MalformedResponse(Utf8Error),
    #[error("encryption error: {0}")]
    EncryptionError(String),
}

pub async fn send_encrypted<U: IntoUrl>(
    participant: Participant,
    cipher_pk: &hpke::PublicKey,
    sign_sk: &near_crypto::SecretKey,
    client: &Client,
    url: U,
    message: MpcMessage,
) -> Result<(), SendError> {
<<<<<<< HEAD
    let encrypted = SignedMessage::encrypt(message, participant, sign_sk, cipher_pk)
        .map_err(|err| SendError::EncryptionError(err.to_string()))?;
    tracing::debug!(?participant, ciphertext = ?encrypted.text, "sending encrypted");

=======
    let _span = tracing::info_span!("message_request");
>>>>>>> e3f570a3
    let mut url = url.into_url().unwrap();
    url.set_path("msg");
    tracing::debug!(%url, "making http request");
    let action = || async {
        let response = client
            .post(url.clone())
            .header("content-type", "application/json")
            .json(&encrypted)
            .send()
            .await
            .map_err(SendError::ReqwestClientError)?;
        let status = response.status();
        let response_bytes = response
            .bytes()
            .await
            .map_err(SendError::ReqwestBodyError)?;
        let response_str =
            std::str::from_utf8(&response_bytes).map_err(SendError::MalformedResponse)?;
        if status.is_success() {
            Ok(())
        } else {
            tracing::error!(
                "failed to send a message to {} with code {}: {}",
                url,
                status,
                response_str
            );
            Err(SendError::Unsuccessful(response_str.into()))
        }
    };

    let retry_strategy = ExponentialBackoff::from_millis(10).map(jitter).take(3);
    Retry::spawn(retry_strategy, action).await
}

pub async fn join<U: IntoUrl>(client: &Client, url: U, me: &Participant) -> Result<(), SendError> {
    let _span = tracing::info_span!("join_request", ?me);
    let mut url = url.into_url().unwrap();
    url.set_path("join");
    tracing::debug!(%url, "making http request");
    let action = || async {
        let response = client
            .post(url.clone())
            .header("content-type", "application/json")
            .json(&me)
            .send()
            .await
            .map_err(SendError::ReqwestClientError)?;
        let status = response.status();
        if status.is_success() {
            Ok(())
        } else {
            let response_bytes = response
                .bytes()
                .await
                .map_err(SendError::ReqwestBodyError)?;
            let response_str =
                std::str::from_utf8(&response_bytes).map_err(SendError::MalformedResponse)?;
            tracing::error!("failed to connect to {}: {}", url, response_str);
            Err(SendError::Unsuccessful(response_str.into()))
        }
    };

    let retry_strategy = ExponentialBackoff::from_millis(10).map(jitter).take(3);
    Retry::spawn(retry_strategy, action).await
}

#[cfg(test)]
mod tests {
    use crate::protocol::message::GeneratingMessage;
    use crate::protocol::MpcMessage;

    #[test]
    fn test_sending_encrypted_message() {
        let associated_data = b"";
        let (sk, pk) = mpc_keys::hpke::generate();
        let starting_message = MpcMessage::Generating(GeneratingMessage {
            from: cait_sith::protocol::Participant::from(0),
            data: vec![],
        });

        let message = serde_json::to_vec(&starting_message).unwrap();
        let message = pk.encrypt(&message, associated_data).unwrap();

        let message = serde_json::to_vec(&message).unwrap();
        let cipher = serde_json::from_slice(&message).unwrap();
        let message = sk.decrypt(&cipher, associated_data).unwrap();
        let message: MpcMessage = serde_json::from_slice(&message).unwrap();

        assert_eq!(starting_message, message);
    }
}<|MERGE_RESOLUTION|>--- conflicted
+++ resolved
@@ -31,14 +31,11 @@
     url: U,
     message: MpcMessage,
 ) -> Result<(), SendError> {
-<<<<<<< HEAD
     let encrypted = SignedMessage::encrypt(message, participant, sign_sk, cipher_pk)
         .map_err(|err| SendError::EncryptionError(err.to_string()))?;
     tracing::debug!(?participant, ciphertext = ?encrypted.text, "sending encrypted");
 
-=======
     let _span = tracing::info_span!("message_request");
->>>>>>> e3f570a3
     let mut url = url.into_url().unwrap();
     url.set_path("msg");
     tracing::debug!(%url, "making http request");
