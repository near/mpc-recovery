terraform {
  required_providers {
    google = {
      source  = "hashicorp/google"
      version = "4.66.0"
    }
  }
}

locals {
  credentials  = file(var.credentials_file)
  client_email = jsondecode(local.credentials).client_email
  client_id    = jsondecode(local.credentials).client_id
}

provider "google" {
  credentials = local.credentials

  project = var.project
  region  = var.region
  zone    = var.zone
}

<<<<<<< HEAD
=======
provider "docker" {
  registry_auth {
    address  = "${var.region}-docker.pkg.dev"
    username = "_json_key"
    password = local.credentials
  }
}

>>>>>>> b37dfb85
/*
 * Create brand new service account with basic IAM
 */
resource "google_service_account" "service_account" {
  account_id   = "mpc-recovery-${var.env}"
  display_name = "MPC Recovery ${var.env} Account"
}

resource "google_service_account_iam_binding" "serivce-account-iam" {
  service_account_id = google_service_account.service_account.name
  role               = "roles/iam.serviceAccountUser"

  members = [
    "serviceAccount:${local.client_email}",
  ]
}

resource "google_project_iam_binding" "service-account-datastore-user" {
  project = var.project
  role    = "roles/datastore.user"

  members = [
    "serviceAccount:${google_service_account.service_account.email}",
  ]
}

/*
 * Ensure service account has access to Secret Manager variables
 */
resource "google_secret_manager_secret_iam_member" "cipher_key_secret_access" {
  secret_id = var.cipher_key_secret_id
  role      = "roles/secretmanager.secretAccessor"
  member    = "serviceAccount:${google_service_account.service_account.email}"
<<<<<<< HEAD
=======
}

resource "google_secret_manager_secret_iam_member" "secret_share_secret_access" {
  secret_id = var.sk_share_secret_id
  role      = "roles/secretmanager.secretAccessor"
  member    = "serviceAccount:${google_service_account.service_account.email}"
}

resource "google_secret_manager_secret_iam_member" "oidc_providers_secret_access" {
  secret_id = var.oidc_providers_secret_id
  role      = "roles/secretmanager.secretAccessor"
  member    = "serviceAccount:${google_service_account.service_account.email}"
}

/*
 * Create Artifact Registry repo, tag existing Docker image and push to the repo
 */
resource "google_artifact_registry_repository" "mpc_recovery" {
  repository_id = "mpc-recovery-partner-${var.env}"
  format        = "DOCKER"
}

resource "docker_registry_image" "mpc_recovery" {
  name          = docker_tag.mpc_recovery.target_image
  keep_remotely = true
>>>>>>> b37dfb85
}

resource "google_secret_manager_secret_iam_member" "secret_share_secret_access" {
  secret_id = var.sk_share_secret_id
  role      = "roles/secretmanager.secretAccessor"
  member    = "serviceAccount:${google_service_account.service_account.email}"
}

/*
 * Create a partner signer node
 */
module "signer" {
  source = "../modules/signer"

  env                   = var.env
  service_name          = "partner-service-name"
  project               = var.project
  region                = var.region
  zone                  = var.zone
  service_account_email = google_service_account.service_account.email
  docker_image          = var.docker_image

  node_id = var.node_id

<<<<<<< HEAD
  cipher_key_secret_id = var.cipher_key_secret_id
  sk_share_secret_id   = var.sk_share_secret_id

  # optional
  connector_id = "partner-vpc-connector-id"

  jwt_signature_pk_url = var.jwt_signature_pk_url

  depends_on = [
    google_secret_manager_secret_iam_member.cipher_key_secret_access,
    google_secret_manager_secret_iam_member.secret_share_secret_access,
=======
  cipher_key_secret_id     = var.cipher_key_secret_id
  sk_share_secret_id       = var.sk_share_secret_id
  oidc_providers_secret_id = var.oidc_providers_secret_id

  depends_on = [
    docker_registry_image.mpc_recovery,
    google_secret_manager_secret_iam_member.cipher_key_secret_access,
    google_secret_manager_secret_iam_member.secret_share_secret_access,
    google_secret_manager_secret_iam_member.oidc_providers_secret_access
>>>>>>> b37dfb85
  ]
}<|MERGE_RESOLUTION|>--- conflicted
+++ resolved
@@ -21,8 +21,6 @@
   zone    = var.zone
 }
 
-<<<<<<< HEAD
-=======
 provider "docker" {
   registry_auth {
     address  = "${var.region}-docker.pkg.dev"
@@ -31,7 +29,6 @@
   }
 }
 
->>>>>>> b37dfb85
 /*
  * Create brand new service account with basic IAM
  */
@@ -65,8 +62,6 @@
   secret_id = var.cipher_key_secret_id
   role      = "roles/secretmanager.secretAccessor"
   member    = "serviceAccount:${google_service_account.service_account.email}"
-<<<<<<< HEAD
-=======
 }
 
 resource "google_secret_manager_secret_iam_member" "secret_share_secret_access" {
@@ -89,16 +84,15 @@
   format        = "DOCKER"
 }
 
-resource "docker_registry_image" "mpc_recovery" {
-  name          = docker_tag.mpc_recovery.target_image
-  keep_remotely = true
->>>>>>> b37dfb85
-}
-
 resource "google_secret_manager_secret_iam_member" "secret_share_secret_access" {
   secret_id = var.sk_share_secret_id
   role      = "roles/secretmanager.secretAccessor"
   member    = "serviceAccount:${google_service_account.service_account.email}"
+}
+
+resource "docker_tag" "mpc_recovery" {
+  source_image = var.docker_image
+  target_image = "${var.region}-docker.pkg.dev/${var.project}/${google_artifact_registry_repository.mpc_recovery.name}/mpc-recovery-${var.env}"
 }
 
 /*
@@ -117,28 +111,15 @@
 
   node_id = var.node_id
 
-<<<<<<< HEAD
   cipher_key_secret_id = var.cipher_key_secret_id
   sk_share_secret_id   = var.sk_share_secret_id
-
-  # optional
-  connector_id = "partner-vpc-connector-id"
-
   jwt_signature_pk_url = var.jwt_signature_pk_url
-
-  depends_on = [
-    google_secret_manager_secret_iam_member.cipher_key_secret_access,
-    google_secret_manager_secret_iam_member.secret_share_secret_access,
-=======
-  cipher_key_secret_id     = var.cipher_key_secret_id
-  sk_share_secret_id       = var.sk_share_secret_id
-  oidc_providers_secret_id = var.oidc_providers_secret_id
+  connector_id         = var.connector_id
 
   depends_on = [
     docker_registry_image.mpc_recovery,
     google_secret_manager_secret_iam_member.cipher_key_secret_access,
     google_secret_manager_secret_iam_member.secret_share_secret_access,
     google_secret_manager_secret_iam_member.oidc_providers_secret_access
->>>>>>> b37dfb85
   ]
 }