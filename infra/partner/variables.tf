--- conflicted
+++ resolved
@@ -20,6 +20,10 @@
 variable "node_id" {
 }
 
+variable "connector_id" {
+  default = null
+}
+
 # Secrets
 variable "cipher_key_secret_id" {
   type = string
@@ -29,10 +33,10 @@
   type = string
 }
 
-<<<<<<< HEAD
+variable "oidc_providers_secret_id" {
+  type = string
+}
+
 variable "jwt_signature_pk_url" {
-=======
-variable "oidc_providers_secret_id" {
->>>>>>> b37dfb85
-  type = string
+
 }