--- conflicted
+++ resolved
@@ -43,10 +43,10 @@
   type = string
 }
 
-<<<<<<< HEAD
 variable "service_name" {
-=======
+  type = string
+}
+
 variable "jwt_signature_pk_url" {
->>>>>>> 479adb26
   type = string
 }