resource "google_cloud_run_v2_service" "leader" {
  name     = var.service_name
  location = var.region
<<<<<<< HEAD
  ingress  = "INGRESS_TRAFFIC_INTERNAL_LOAD_BALANCER"
=======
  ingress  = "INGRESS_TRAFFIC_INTERNAL_ONLY"
>>>>>>> 3b95ef51

  template {
    service_account = var.service_account_email

    annotations = var.metadata_annotations == null ? null : var.metadata_annotations

    vpc_access {
      connector = var.connector_id
      egress    = "PRIVATE_RANGES_ONLY"
    }

    scaling {
      min_instance_count = 1
      max_instance_count = 1
    }

    containers {
      image = var.docker_image
      args  = ["start-leader"]

      env {
        name  = "MPC_RECOVERY_WEB_PORT"
        value = "3000"
      }
      env {
        name  = "MPC_RECOVERY_SIGN_NODES"
        value = join(",", var.signer_node_urls)
      }
      env {
        name  = "MPC_RECOVERY_NEAR_RPC"
        value = var.near_rpc
      }
      env {
        name  = "MPC_RECOVERY_NEAR_ROOT_ACCOUNT"
        value = var.near_root_account
      }
      env {
        name  = "MPC_RECOVERY_ACCOUNT_CREATOR_ID"
        value = var.account_creator_id
      }
      env {
        name  = "MPC_RECOVERY_GCP_PROJECT_ID"
        value = var.project
      }
      env {
        name  = "MPC_RECOVERY_ENV"
        value = var.env
      }
      env {
        name = "MPC_RECOVERY_ACCOUNT_CREATOR_SK"
        value_source {
          secret_key_ref {
            secret  = var.account_creator_sk_secret_id
            version = "latest"
          }
        }
      }
      env {
        name = "FAST_AUTH_PARTNERS"
        value_source {
          secret_key_ref {
            secret  = var.fast_auth_partners_secret_id
            version = "latest"
          }
        }
      }
      env {
        name  = "MPC_RECOVERY_JWT_SIGNATURE_PK_URL"
        value = var.jwt_signature_pk_url
      }
      env {
        name  = "MPC_RECOVERY_OTLP_ENDPOINT"
        value = var.otlp_endpoint
      }
      env {
        name  = "MPC_RECOVERY_OPENTELEMETRY_LEVEL"
        value = var.opentelemetry_level
      }

      env {
        name  = "RUST_LOG"
        value = "mpc_recovery=debug"
      }

      ports {
        container_port = 3000
      }
      resources {
        cpu_idle = false

        limits = {
          cpu    = 2
          memory = "2Gi"
        }
      }
    }
  }
}

// Allow unauthenticated requests
resource "google_cloud_run_v2_service_iam_member" "allow_all" {
  project  = google_cloud_run_v2_service.leader.project
  location = google_cloud_run_v2_service.leader.location
  name     = google_cloud_run_v2_service.leader.name

  role   = "roles/run.invoker"
  member = "allUsers"

  depends_on = [
    google_cloud_run_v2_service.leader
  ]
}<|MERGE_RESOLUTION|>--- conflicted
+++ resolved
@@ -1,11 +1,8 @@
 resource "google_cloud_run_v2_service" "leader" {
   name     = var.service_name
   location = var.region
-<<<<<<< HEAD
   ingress  = "INGRESS_TRAFFIC_INTERNAL_LOAD_BALANCER"
-=======
-  ingress  = "INGRESS_TRAFFIC_INTERNAL_ONLY"
->>>>>>> 3b95ef51
+
 
   template {
     service_account = var.service_account_email
