variable "env" {
  type = string
}

variable "project" {
  type = string
}

variable "connector_id" {
  description = "VPC connector ID for internal traffic"
}

variable "metadata_annotations" {
  type        = map(any)
  default     = null
  description = "Annotations for the metadata associated with this Service."
}

variable "region" {
  type = string
}

variable "zone" {
  type = string
}

variable "service_account_email" {
  type = string
}

variable "docker_image" {
  type = string
}

# Application variables
variable "signer_node_urls" {
  type = list(string)
}

variable "near_rpc" {
  type = string
}

variable "near_root_account" {
  type = string
}

variable "account_creator_id" {
  type = string
}

# Secrets
variable "account_creator_sk_secret_id" {
  type = string
}

variable "fast_auth_partners_secret_id" {
  type = string
}

<<<<<<< HEAD
variable "service_name" {
=======
variable "jwt_signature_pk_url" {
>>>>>>> 479adb26
  type = string
}<|MERGE_RESOLUTION|>--- conflicted
+++ resolved
@@ -58,10 +58,9 @@
   type = string
 }
 
-<<<<<<< HEAD
 variable "service_name" {
-=======
+  type = string
+}
 variable "jwt_signature_pk_url" {
->>>>>>> 479adb26
   type = string
 }