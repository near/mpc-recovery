# Local .terraform directories
**/.terraform/*
.terraform*
# .tfstate files
*.tfstate
*.tfstate.*

# Crash log files
crash.log
crash.*.log

# Exclude all .tfvars files, which are likely to contain sensitive data, such as
# password, private keys, and other secrets. These should not be part of version 
# control as they are data points which are potentially sensitive and subject 
# to change depending on the environment.
*.tfvars
*.tfvars.json
!terraform-dev.tfvars
!backend-config-*.tfvars
!terraform-testnet-example.tfvars
<<<<<<< HEAD
=======
!backend.tfvars
>>>>>>> 57583194

# Ignore override files as they are usually used to override resources locally and so
# are not checked in
override.tf
override.tf.json
*_override.tf
*_override.tf.json

# Include override files you do wish to add to version control using negated pattern
# !example_override.tf

# Include tfplan files to ignore the plan output of command: terraform plan -out=tfplan
# example: *tfplan*

# Ignore CLI configuration files
.terraformrc
terraform.rc<|MERGE_RESOLUTION|>--- conflicted
+++ resolved
@@ -18,10 +18,7 @@
 !terraform-dev.tfvars
 !backend-config-*.tfvars
 !terraform-testnet-example.tfvars
-<<<<<<< HEAD
-=======
 !backend.tfvars
->>>>>>> 57583194
 
 # Ignore override files as they are usually used to override resources locally and so
 # are not checked in
