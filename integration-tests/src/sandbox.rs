<<<<<<< HEAD
use workspaces::types::SecretKey;
use workspaces::AccessKey;
use workspaces::{network::Sandbox, Account, Contract, Worker};
=======
use near_workspaces::{network::Sandbox, Account, Contract, Worker};
>>>>>>> af97660b

const BATCH_COUNT_LIMIT: usize = 100;

pub async fn initialize_social_db(worker: &Worker<Sandbox>) -> anyhow::Result<Contract> {
    tracing::info!("Initializing social DB contract...");
    let social_db = worker
        .import_contract(&"social.near".parse()?, &near_workspaces::mainnet().await?)
        .transact()
        .await?;
    social_db
        .call("new")
        .max_gas()
        .transact()
        .await?
        .into_result()?;

    tracing::info!("Social DB contract initialized");
    Ok(social_db)
}

// Linkdrop contains top-level account creation logic
pub async fn initialize_linkdrop(worker: &Worker<Sandbox>) -> anyhow::Result<()> {
    tracing::info!("Initializing linkdrop contract...");
    let near_root_account = worker.root_account()?;
    near_root_account
        .deploy(include_bytes!("../linkdrop.wasm"))
        .await?
        .into_result()?;
    near_root_account
        .call(near_root_account.id(), "new")
        .max_gas()
        .transact()
        .await?
        .into_result()?;

    tracing::info!("Linkdrop contract initialized");
    Ok(())
}

pub async fn create_account(
    worker: &Worker<Sandbox>,
    prefix: &str,
    initial_balance: u128,
) -> anyhow::Result<Account> {
    tracing::info!("Creating account with random account_id...");
    let new_account = worker
        .root_account()?
        .create_subaccount(prefix)
        .initial_balance(initial_balance)
        .transact()
        .await?
        .into_result()?;

    tracing::info!("Account created: {}", new_account.id());
    Ok(new_account)
}

pub async fn gen_rotating_keys(account: &Account, amount: usize) -> anyhow::Result<Vec<SecretKey>> {
    let mut keys = Vec::with_capacity(amount + 1);
    keys.push(account.secret_key().clone());

    // Each batch transaction has a limit of BATCH_COUNT_LIMIT actions.
    let num_batches = amount / BATCH_COUNT_LIMIT + 1;
    let rem_batches = amount % BATCH_COUNT_LIMIT;
    let batch_counts = (0..num_batches).map(|i| {
        if i == num_batches - 1 {
            rem_batches
        } else {
            BATCH_COUNT_LIMIT
        }
    });

    for batch_count in batch_counts {
        let mut batch_tx = account.batch(account.id());
        for _ in 0..batch_count {
            let sk = SecretKey::from_seed(
                workspaces::types::KeyType::ED25519,
                &rand::Rng::sample_iter(rand::thread_rng(), &rand::distributions::Alphanumeric)
                    .take(10)
                    .map(char::from)
                    .collect::<String>(),
            );
            batch_tx = batch_tx.add_key(sk.public_key(), AccessKey::full_access());
            keys.push(sk);
        }
        batch_tx.transact().await?.into_result()?;
    }

    Ok(keys)
}<|MERGE_RESOLUTION|>--- conflicted
+++ resolved
@@ -1,10 +1,4 @@
-<<<<<<< HEAD
-use workspaces::types::SecretKey;
-use workspaces::AccessKey;
-use workspaces::{network::Sandbox, Account, Contract, Worker};
-=======
-use near_workspaces::{network::Sandbox, Account, Contract, Worker};
->>>>>>> af97660b
+use near_workspaces::{network::Sandbox, types::SecretKey, AccessKey, Account, Contract, Worker};
 
 const BATCH_COUNT_LIMIT: usize = 100;
 
@@ -81,7 +75,7 @@
         let mut batch_tx = account.batch(account.id());
         for _ in 0..batch_count {
             let sk = SecretKey::from_seed(
-                workspaces::types::KeyType::ED25519,
+                near_workspaces::types::KeyType::ED25519,
                 &rand::Rng::sample_iter(rand::thread_rng(), &rand::distributions::Alphanumeric)
                     .take(10)
                     .map(char::from)
