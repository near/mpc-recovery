use aes_gcm::aead::consts::U32;
use aes_gcm::aead::generic_array::GenericArray;
use mpc_recovery::firewall::allowed::DelegateActionRelayer;
use mpc_recovery::logging;
use mpc_recovery::relayer::NearRpcAndRelayerClient;
use multi_party_eddsa::protocols::ExpandedKeyPair;

use crate::env::{LeaderNodeApi, SignerNodeApi};
use crate::mpc::{self, NodeProcess};
use crate::util;
<<<<<<< HEAD
use mpc_recovery::logging::{self, OpenTelemetryLevel};
=======
>>>>>>> ce229a13

pub struct SignerNode {
    pub address: String,
    env: String,
    node_id: usize,
    sk_share: ExpandedKeyPair,
    cipher_key: GenericArray<u8, U32>,
    gcp_project_id: String,
    gcp_datastore_url: String,

    // process held so it's not dropped. Once dropped, process will be killed.
    _process: NodeProcess,
}

impl SignerNode {
    pub async fn run(
        ctx: &super::Context<'_>,
        node_id: u64,
        sk_share: &ExpandedKeyPair,
        cipher_key: &GenericArray<u8, U32>,
    ) -> anyhow::Result<Self> {
        let web_port = util::pick_unused_port().await?;
        let args = mpc_recovery::Cli::StartSign {
            env: ctx.env.clone(),
            node_id,
            web_port,
            sk_share: Some(serde_json::to_string(&sk_share)?),
            cipher_key: Some(hex::encode(cipher_key)),
            gcp_project_id: ctx.gcp_project_id.clone(),
            gcp_datastore_url: Some(ctx.datastore.local_address.clone()),
            jwt_signature_pk_url: ctx.oidc_provider.jwt_pk_local_url.clone(),
<<<<<<< HEAD
            logging_options: logging::Options {
                opentelemetry: OpenTelemetryLevel::INFO,
                otlp_endpoint: "http://172.18.0.2:4317".to_string(),
                ..Default::default()
            },
        }
        .into_str_args();
=======
            logging_options: logging::Options::default(),
        };
>>>>>>> ce229a13

        let sign_node_id = format!("sign-{node_id}");
        let process = mpc::spawn(ctx.release, &sign_node_id, args).await?;
        let address = format!("http://127.0.0.1:{web_port}");
        tracing::info!("Signer node is starting at {}", address);
        util::ping_until_ok(&address, 60).await?;
        tracing::info!("Signer node started [node_id={node_id}, {address}]");

        Ok(Self {
            address,
            env: ctx.env.clone(),
            node_id: node_id as usize,
            sk_share: sk_share.clone(),
            cipher_key: *cipher_key,
            gcp_project_id: ctx.gcp_project_id.clone(),
            gcp_datastore_url: ctx.datastore.local_address.clone(),
            _process: process,
        })
    }

    pub fn api(&self) -> SignerNodeApi {
        SignerNodeApi {
            address: self.address.clone(),
            env: self.env.clone(),
            node_id: self.node_id,
            sk_share: self.sk_share.clone(),
            cipher_key: self.cipher_key,
            gcp_project_id: self.gcp_project_id.clone(),
            gcp_datastore_local_url: self.gcp_datastore_url.clone(),
        }
    }
}

pub struct LeaderNode {
    pub address: String,
    near_rpc: String,
    relayer_url: String,

    // process held so it's not dropped. Once dropped, process will be killed.
    _process: NodeProcess,
}

impl LeaderNode {
    pub async fn run(ctx: &super::Context<'_>, sign_nodes: Vec<String>) -> anyhow::Result<Self> {
        tracing::info!("Running leader node...");
        let account_creator = &ctx.relayer_ctx.creator_account;
        let web_port = util::pick_unused_port().await?;
        let args = mpc_recovery::Cli::StartLeader {
            env: ctx.env.clone(),
            web_port,
            sign_nodes,
            near_rpc: ctx.relayer_ctx.sandbox.local_address.clone(),
            near_root_account: ctx.relayer_ctx.worker.root_account()?.id().to_string(),
            account_creator_id: account_creator.id().clone(),
            account_creator_sk: ctx
                .relayer_ctx
                .creator_account_keys
                .iter()
                .map(|k| k.to_string().parse())
                .collect::<Result<Vec<_>, _>>()?,
            fast_auth_partners_filepath: None,
            fast_auth_partners: Some(
                serde_json::json!([
                    {
                        "oidc_provider": {
                            "issuer": ctx.issuer,
                            "audience": ctx.audience_id,
                        },
                        "relayer": {
                            "url": &ctx.relayer_ctx.relayer.local_address,
                            "api_key": serde_json::Value::Null,
                        },
                    },
                ])
                .to_string(),
            ),
            gcp_project_id: ctx.gcp_project_id.clone(),
            gcp_datastore_url: Some(ctx.datastore.local_address.clone()),
            jwt_signature_pk_url: ctx.oidc_provider.jwt_pk_local_url.clone(),
<<<<<<< HEAD
            logging_options: logging::Options {
                opentelemetry: OpenTelemetryLevel::INFO,
                otlp_endpoint: "http://172.18.0.2:4317".to_string(),
                ..Default::default()
            },
        }
        .into_str_args();
=======
            logging_options: logging::Options::default(),
        };
>>>>>>> ce229a13

        let process = mpc::spawn(ctx.release, "leader", args).await?;
        let address = format!("http://127.0.0.1:{web_port}");
        tracing::info!("Leader node container is starting at {}", address);
        util::ping_until_ok(&address, 60).await?;
        tracing::info!("Leader node running at {address}");

        Ok(Self {
            address,
            near_rpc: ctx.relayer_ctx.sandbox.local_address.clone(),
            relayer_url: ctx.relayer_ctx.relayer.local_address.clone(),
            _process: process,
        })
    }

    pub fn api(&self) -> LeaderNodeApi {
        LeaderNodeApi {
            address: self.address.clone(),
            client: NearRpcAndRelayerClient::connect(&self.near_rpc),
            relayer: DelegateActionRelayer {
                url: self.relayer_url.clone(),
                api_key: None,
            },
        }
    }
}<|MERGE_RESOLUTION|>--- conflicted
+++ resolved
@@ -8,10 +8,7 @@
 use crate::env::{LeaderNodeApi, SignerNodeApi};
 use crate::mpc::{self, NodeProcess};
 use crate::util;
-<<<<<<< HEAD
 use mpc_recovery::logging::{self, OpenTelemetryLevel};
-=======
->>>>>>> ce229a13
 
 pub struct SignerNode {
     pub address: String,
@@ -43,7 +40,6 @@
             gcp_project_id: ctx.gcp_project_id.clone(),
             gcp_datastore_url: Some(ctx.datastore.local_address.clone()),
             jwt_signature_pk_url: ctx.oidc_provider.jwt_pk_local_url.clone(),
-<<<<<<< HEAD
             logging_options: logging::Options {
                 opentelemetry: OpenTelemetryLevel::INFO,
                 otlp_endpoint: "http://172.18.0.2:4317".to_string(),
@@ -51,10 +47,6 @@
             },
         }
         .into_str_args();
-=======
-            logging_options: logging::Options::default(),
-        };
->>>>>>> ce229a13
 
         let sign_node_id = format!("sign-{node_id}");
         let process = mpc::spawn(ctx.release, &sign_node_id, args).await?;
@@ -134,7 +126,6 @@
             gcp_project_id: ctx.gcp_project_id.clone(),
             gcp_datastore_url: Some(ctx.datastore.local_address.clone()),
             jwt_signature_pk_url: ctx.oidc_provider.jwt_pk_local_url.clone(),
-<<<<<<< HEAD
             logging_options: logging::Options {
                 opentelemetry: OpenTelemetryLevel::INFO,
                 otlp_endpoint: "http://172.18.0.2:4317".to_string(),
@@ -142,10 +133,6 @@
             },
         }
         .into_str_args();
-=======
-            logging_options: logging::Options::default(),
-        };
->>>>>>> ce229a13
 
         let process = mpc::spawn(ctx.release, "leader", args).await?;
         let address = format!("http://127.0.0.1:{web_port}");
