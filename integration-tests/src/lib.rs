--- conflicted
+++ resolved
@@ -5,11 +5,7 @@
 use workspaces::{
     network::{Sandbox, ValidatorKey},
     types::SecretKey,
-<<<<<<< HEAD
-    AccessKey, Account, Worker,
-=======
     Account, Worker,
->>>>>>> 330d4205
 };
 
 use crate::env::containers;
@@ -109,25 +105,6 @@
         social_account.id()
     );
 
-    // Generate an additional 5 secret keys to rotate on account creation:
-    let mut creator_account_keys = vec![creator_account.secret_key().clone()];
-    for _ in 0..5 {
-        let sk = SecretKey::from_seed(
-            workspaces::types::KeyType::ED25519,
-            &rand::Rng::sample_iter(rand::thread_rng(), &rand::distributions::Alphanumeric)
-                .take(10)
-                .map(char::from)
-                .collect::<String>(),
-        );
-        creator_account
-            .batch(creator_account.id())
-            .add_key(sk.public_key(), AccessKey::full_access())
-            .transact()
-            .await?
-            .into_result()?;
-        creator_account_keys.push(sk);
-    }
-
     let redis = containers::Redis::run(docker_client, network).await?;
     let relayer = containers::Relayer::run(
         docker_client,
