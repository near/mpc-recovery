use bollard::exec::{CreateExecOptions, StartExecResults};
use futures::StreamExt;
use near_crypto::KeyFile;
use near_units::parse_near;
use workspaces::{
    network::{Sandbox, ValidatorKey},
    Account, Worker,
};

pub mod containers;
pub mod sandbox;
pub mod util;

async fn fetch_validator_keys(
    docker_client: &containers::DockerClient,
    sandbox: &containers::Sandbox<'_>,
) -> anyhow::Result<KeyFile> {
    tracing::info!("Fetching validator keys...");
    let create_result = docker_client
        .docker
        .create_exec(
            sandbox.container.id(),
            CreateExecOptions::<String> {
                attach_stdout: Some(true),
                attach_stderr: Some(true),
                cmd: Some(vec![
                    "cat".to_string(),
                    "/root/.near/validator_key.json".to_string(),
                ]),
                ..Default::default()
            },
        )
        .await?;

    let start_result = docker_client
        .docker
        .start_exec(&create_result.id, None)
        .await?;

    match start_result {
        StartExecResults::Attached { mut output, .. } => {
            let mut stream_contents = Vec::new();
            while let Some(chunk) = output.next().await {
                stream_contents.extend_from_slice(&chunk?.into_bytes());
            }

            tracing::info!("Validator keys fetched");
            Ok(serde_json::from_slice(&stream_contents)?)
        }
        StartExecResults::Detached => unreachable!("unexpected detached output"),
    }
}

pub struct SandboxCtx<'a> {
    pub sandbox: containers::Sandbox<'a>,
    pub worker: Worker<Sandbox>,
}

pub async fn initialize_sandbox<'a>(
    docker_client: &'a containers::DockerClient,
    network: &str,
<<<<<<< HEAD
) -> anyhow::Result<SandboxCtx<'a>> {
    tracing::info!("initializing sandbox");
=======
    relayer_id: &str,
) -> anyhow::Result<RelayerCtx<'a>> {
    tracing::info!("Initializing relayer...");
>>>>>>> b35364e1
    let sandbox = containers::Sandbox::run(docker_client, network).await?;

    let validator_key = fetch_validator_keys(docker_client, &sandbox).await?;

    tracing::info!("initializing sandbox worker");
    let worker = workspaces::sandbox()
        .rpc_addr(&format!(
            "http://localhost:{}",
            sandbox
                .container
                .get_host_port_ipv4(crate::containers::Sandbox::CONTAINER_RPC_PORT)
        ))
        .validator_key(ValidatorKey::Known(
            validator_key.account_id.to_string().parse()?,
            validator_key.secret_key.to_string().parse()?,
        ))
        .await?;

    Ok(SandboxCtx { sandbox, worker })
}

pub struct RelayerCtx<'a> {
    pub sandbox: containers::Sandbox<'a>,
    pub redis: containers::Redis<'a>,
    pub relayer: containers::Relayer<'a>,
    pub worker: Worker<Sandbox>,
    pub creator_account: Account,
}

pub async fn initialize_relayer<'a>(
    docker_client: &'a containers::DockerClient,
    network: &str,
) -> anyhow::Result<RelayerCtx<'a>> {
    let SandboxCtx { sandbox, worker } = initialize_sandbox(docker_client, network).await?;
    let social_db = sandbox::initialize_social_db(&worker).await?;
    sandbox::initialize_linkdrop(&worker).await?;
    tracing::info!("Initializing relayer accounts...");
    let relayer_account =
        sandbox::create_account(&worker, "relayer", parse_near!("1000 N")).await?;
    let creator_account = sandbox::create_account(&worker, "creator", parse_near!("200 N")).await?;
    let social_account = sandbox::create_account(&worker, "social", parse_near!("1000 N")).await?;
    tracing::info!(
        "Relayer accounts initialized. Relayer account: {}, Creator account: {}, Social account: {}",
        relayer_account.id(),
        creator_account.id(),
        social_account.id()
    );

    let redis = containers::Redis::run(docker_client, network).await?;

    let relayer = containers::Relayer::run(
        docker_client,
        network,
        &sandbox.address,
        &redis.full_address,
        relayer_account.id(),
        relayer_account.secret_key(),
        creator_account.id(),
        social_db.id(),
        social_account.id(),
        social_account.secret_key(),
        relayer_id,
    )
    .await?;

    Ok(RelayerCtx::<'a> {
        sandbox,
        redis,
        relayer,
        worker,
        creator_account,
    })
}<|MERGE_RESOLUTION|>--- conflicted
+++ resolved
@@ -2,7 +2,7 @@
 use futures::StreamExt;
 use near_crypto::KeyFile;
 use near_units::parse_near;
-use workspaces::{
+use near_workspaces::{
     network::{Sandbox, ValidatorKey},
     Account, Worker,
 };
@@ -59,20 +59,14 @@
 pub async fn initialize_sandbox<'a>(
     docker_client: &'a containers::DockerClient,
     network: &str,
-<<<<<<< HEAD
 ) -> anyhow::Result<SandboxCtx<'a>> {
     tracing::info!("initializing sandbox");
-=======
-    relayer_id: &str,
-) -> anyhow::Result<RelayerCtx<'a>> {
-    tracing::info!("Initializing relayer...");
->>>>>>> b35364e1
     let sandbox = containers::Sandbox::run(docker_client, network).await?;
 
     let validator_key = fetch_validator_keys(docker_client, &sandbox).await?;
 
     tracing::info!("initializing sandbox worker");
-    let worker = workspaces::sandbox()
+    let worker = near_workspaces::sandbox()
         .rpc_addr(&format!(
             "http://localhost:{}",
             sandbox
@@ -99,6 +93,7 @@
 pub async fn initialize_relayer<'a>(
     docker_client: &'a containers::DockerClient,
     network: &str,
+    relayer_id: &str,
 ) -> anyhow::Result<RelayerCtx<'a>> {
     let SandboxCtx { sandbox, worker } = initialize_sandbox(docker_client, network).await?;
     let social_db = sandbox::initialize_social_db(&worker).await?;
