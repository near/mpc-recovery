--- conflicted
+++ resolved
@@ -297,9 +297,6 @@
         relayer_id: &str,
     ) -> anyhow::Result<Relayer<'a>> {
         tracing::info!("Running relayer container...");
-<<<<<<< HEAD
-        let image = GenericImage::new("pagoda-relayer-rs-fastauth", "latest")
-=======
 
         // Create tmp folder to store relayer configs
         let relayer_configs_path = format!("{}/{}", Self::TMP_FOLDER_PATH, relayer_id);
@@ -340,7 +337,6 @@
         )?;
 
         let image = GenericImage::new("ghcr.io/near/os-relayer", "latest")
->>>>>>> 109aca24
             .with_wait_for(WaitFor::message_on_stdout("listening on"))
             .with_exposed_port(Self::CONTAINER_PORT)
             .with_volume(
