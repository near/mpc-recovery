--- conflicted
+++ resolved
@@ -688,14 +688,10 @@
             gcp_project_id.to_string(),
             "--gcp-datastore-url".to_string(),
             datastore_url.to_string(),
-<<<<<<< HEAD
             "--jwt-signature-pk-url".to_string(),
             oidc_provider_url.to_string(),
-=======
-            "--test".to_string(),
             // TODO: remove once relayer is merged as one
             "--public-relayer".to_string(),
->>>>>>> a97a9890
         ];
         for sign_node in sign_nodes {
             cmd.push("--sign-nodes".to_string());
