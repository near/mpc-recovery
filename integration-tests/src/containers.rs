#![allow(clippy::too_many_arguments)]

use aes_gcm::{Aes256Gcm, KeyInit};
use anyhow::{anyhow, Ok};
use bollard::{container::LogsOptions, network::CreateNetworkOptions, service::Ipam, Docker};
use ed25519_dalek::ed25519::signature::digest::{consts::U32, generic_array::GenericArray};
use ed25519_dalek::{PublicKey as PublicKeyEd25519, Signature, Verifier};
use futures::{lock::Mutex, StreamExt};
use hyper::StatusCode;
use mpc_recovery::{
    msg::{
        AcceptNodePublicKeysRequest, ClaimOidcRequest, ClaimOidcResponse, MpcPkRequest,
        MpcPkResponse, NewAccountRequest, NewAccountResponse, SignRequest, SignResponse,
        UserCredentialsRequest, UserCredentialsResponse,
    },
    relayer::NearRpcAndRelayerClient,
    transaction::{CreateAccountOptions, LimitedAccessKey},
    utils::{
        claim_oidc_request_digest, claim_oidc_response_digest, oidc_digest, sign_digest,
        sign_request_digest, user_credentials_request_digest,
    },
};
use multi_party_eddsa::protocols::ExpandedKeyPair;
use near_crypto::{PublicKey, SecretKey};
use near_primitives::transaction::DeleteKeyAction;
use near_primitives::types::{BlockHeight, Nonce};
use near_primitives::{
    account::{AccessKey, AccessKeyPermission},
    delegate_action::{DelegateAction, SignedDelegateAction},
    transaction::{Action, AddKeyAction},
    views::FinalExecutionStatus,
};
use once_cell::sync::Lazy;
use testcontainers::{
    clients::Cli,
    core::{ExecCommand, WaitFor},
    images::generic::GenericImage,
    Container, Image, RunnableImage,
};
use tokio::io::AsyncWriteExt;
use tracing;
use workspaces::AccountId;

use crate::util;

static NETWORK_MUTEX: Lazy<Mutex<i32>> = Lazy::new(|| Mutex::new(0));

pub struct DockerClient {
    pub docker: Docker,
    pub cli: Cli,
}

impl DockerClient {
    pub async fn get_network_ip_address<I: Image>(
        &self,
        container: &Container<'_, I>,
        network: &str,
    ) -> anyhow::Result<String> {
        let network_settings = self
            .docker
            .inspect_container(container.id(), None)
            .await?
            .network_settings
            .ok_or_else(|| anyhow!("missing NetworkSettings on container '{}'", container.id()))?;
        let ip_address = network_settings
            .networks
            .ok_or_else(|| {
                anyhow!(
                    "missing NetworkSettings.Networks on container '{}'",
                    container.id()
                )
            })?
            .get(network)
            .cloned()
            .ok_or_else(|| {
                anyhow!(
                    "container '{}' is not a part of network '{}'",
                    container.id(),
                    network
                )
            })?
            .ip_address
            .ok_or_else(|| {
                anyhow!(
                    "container '{}' belongs to network '{}', but is not assigned an IP address",
                    container.id(),
                    network
                )
            })?;

        Ok(ip_address)
    }

    pub async fn create_network(&self, network: &str) -> anyhow::Result<()> {
        let _lock = &NETWORK_MUTEX.lock().await;
        let list = self.docker.list_networks::<&str>(None).await?;
        if list.iter().any(|n| n.name == Some(network.to_string())) {
            return Ok(());
        }

        let create_network_options = CreateNetworkOptions {
            name: network,
            check_duplicate: true,
            driver: if cfg!(windows) {
                "transparent"
            } else {
                "bridge"
            },
            ipam: Ipam {
                config: None,
                ..Default::default()
            },
            ..Default::default()
        };
        let _response = &self.docker.create_network(create_network_options).await?;

        Ok(())
    }

    pub async fn continuously_print_logs(&self, id: &str) -> anyhow::Result<()> {
        let mut output = self.docker.logs::<String>(
            id,
            Some(LogsOptions {
                follow: true,
                stdout: true,
                stderr: true,
                ..Default::default()
            }),
        );

        // Asynchronous process that pipes docker attach output into stdout.
        // Will die automatically once Docker container output is closed.
        tokio::spawn(async move {
            let mut stdout = tokio::io::stdout();

            while let Some(Result::Ok(output)) = output.next().await {
                stdout
                    .write_all(output.into_bytes().as_ref())
                    .await
                    .unwrap();
                stdout.flush().await.unwrap();
            }
        });

        Ok(())
    }
}

impl Default for DockerClient {
    fn default() -> Self {
        Self {
            docker: Docker::connect_with_local(
                "unix:///var/run/docker.sock",
                // 10 minutes timeout for all requests in case a lot of tests are being ran in parallel.
                600,
                bollard::API_DEFAULT_VERSION,
            )
            .unwrap(),
            cli: Default::default(),
        }
    }
}

pub struct Redis<'a> {
    pub container: Container<'a, GenericImage>,
    pub address: String,
}

impl<'a> Redis<'a> {
    pub async fn run(docker_client: &'a DockerClient, network: &str) -> anyhow::Result<Redis<'a>> {
        tracing::info!("Running Redis container...");
        let image = GenericImage::new("redis", "latest")
            .with_wait_for(WaitFor::message_on_stdout("Ready to accept connections"));
        let image: RunnableImage<GenericImage> = image.into();
        let image = image.with_network(network);
        let container = docker_client.cli.run(image);
        let address = docker_client
            .get_network_ip_address(&container, network)
            .await?;

        tracing::info!("Redis container is running at {}", address);
        Ok(Redis { container, address })
    }
}

pub struct Sandbox<'a> {
    pub container: Container<'a, GenericImage>,
    pub address: String,
    pub local_address: String,
}

impl<'a> Sandbox<'a> {
    pub const CONTAINER_RPC_PORT: u16 = 3000;
    pub const CONTAINER_NETWORK_PORT: u16 = 3001;

    pub async fn run(
        docker_client: &'a DockerClient,
        network: &str,
    ) -> anyhow::Result<Sandbox<'a>> {
        tracing::info!("Running sandbox container...");
        #[cfg(all(target_os = "macos", target_arch = "aarch64"))]
        let image = GenericImage::new("ghcr.io/near/sandbox", "latest-aarch64")
            .with_wait_for(WaitFor::Nothing)
            .with_exposed_port(Self::CONTAINER_RPC_PORT);
        #[cfg(target_arch = "x86_64")]
        let image = GenericImage::new("ghcr.io/near/sandbox", "latest")
            .with_wait_for(WaitFor::Nothing)
            .with_exposed_port(Self::CONTAINER_RPC_PORT);
        let image: RunnableImage<GenericImage> = (
            image,
            vec![
                "--rpc-addr".to_string(),
                format!("0.0.0.0:{}", Self::CONTAINER_RPC_PORT),
                "--network-addr".to_string(),
                format!("0.0.0.0:{}", Self::CONTAINER_NETWORK_PORT),
            ],
        )
            .into();
        let image = image.with_network(network);
        let container = docker_client.cli.run(image);
        let address = docker_client
            .get_network_ip_address(&container, network)
            .await?;
        let host_port = container.get_host_port_ipv4(Self::CONTAINER_RPC_PORT);

        container.exec(ExecCommand {
            cmd: format!(
                "bash -c 'while [[ \"$(curl -H \"Content-type: application/json\" -X POST -s -o /dev/null -w ''%{{http_code}}'' -d ''{{
                \"jsonrpc\": \"2.0\",
                \"id\": \"dontcare\",
                \"method\": \"status\",
                \"params\": []
              }}'' localhost:{})\" != \"200\" ]]; do sleep 1; done; echo \"sandbox is ready to accept connections\"'",
                Self::CONTAINER_RPC_PORT
            ),
            ready_conditions: vec![WaitFor::StdErrMessage { message: "ready".to_string() }]
        });

        let full_address = format!("http://{}:{}", address, Self::CONTAINER_RPC_PORT);
        tracing::info!("Sandbox container is running at {}", full_address);
        Ok(Sandbox {
            container,
            address: full_address,
            local_address: format!("http://localhost:{host_port}"),
        })
    }
}

pub struct Relayer<'a> {
    pub container: Container<'a, GenericImage>,
    pub address: String,
    pub local_address: String,
}

impl<'a> Relayer<'a> {
    pub const CONTAINER_PORT: u16 = 3000;

    pub async fn run(
        docker_client: &'a DockerClient,
        network: &str,
        near_rpc: &str,
        redis_hostname: &str,
        relayer_account_id: &AccountId,
        relayer_account_sk: &workspaces::types::SecretKey,
        creator_account_id: &AccountId,
        social_db_id: &AccountId,
        social_account_id: &AccountId,
        social_account_sk: &workspaces::types::SecretKey,
    ) -> anyhow::Result<Relayer<'a>> {
        tracing::info!("Running relayer container...");
        let image = GenericImage::new("ghcr.io/near/pagoda-relayer-rs-fastauth", "latest")
            .with_wait_for(WaitFor::message_on_stdout("listening on"))
            .with_exposed_port(Self::CONTAINER_PORT)
            .with_env_var("RUST_LOG", "DEBUG")
            .with_env_var("NETWORK", "custom")
            .with_env_var("SERVER_PORT", Self::CONTAINER_PORT.to_string())
            .with_env_var("RELAYER_RPC_URL", near_rpc)
            .with_env_var("RELAYER_ACCOUNT_ID", relayer_account_id.to_string())
            .with_env_var("REDIS_HOST", redis_hostname)
            .with_env_var("PUBLIC_KEY", relayer_account_sk.public_key().to_string())
            .with_env_var("PRIVATE_KEY", relayer_account_sk.to_string())
            .with_env_var(
                "RELAYER_WHITELISTED_CONTRACT",
                creator_account_id.to_string(),
            )
            .with_env_var("CUSTOM_SOCIAL_DB_ID", social_db_id.to_string())
            .with_env_var("STORAGE_ACCOUNT_ID", social_account_id.to_string())
            .with_env_var(
                "STORAGE_PUBLIC_KEY",
                social_account_sk.public_key().to_string(),
            )
            .with_env_var("STORAGE_PRIVATE_KEY", social_account_sk.to_string());
        let image: RunnableImage<GenericImage> = image.into();
        let image = image.with_network(network);
        let container = docker_client.cli.run(image);
        let ip_address = docker_client
            .get_network_ip_address(&container, network)
            .await?;
        let host_port = container.get_host_port_ipv4(Self::CONTAINER_PORT);

        let full_address = format!("http://{}:{}", ip_address, Self::CONTAINER_PORT);
        tracing::info!("Relayer container is running at {}", full_address);
        Ok(Relayer {
            container,
            address: full_address,
            local_address: format!("http://localhost:{host_port}"),
        })
    }
}

pub struct Datastore<'a> {
    pub container: Container<'a, GenericImage>,
    pub address: String,
    pub local_address: String,
}

impl<'a> Datastore<'a> {
    pub const CONTAINER_PORT: u16 = 3000;

    pub async fn run(
        docker_client: &'a DockerClient,
        network: &str,
        project_id: &str,
    ) -> anyhow::Result<Datastore<'a>> {
        tracing::info!("Running datastore container...");
        let image = GenericImage::new(
            "gcr.io/google.com/cloudsdktool/google-cloud-cli",
            "436.0.0-emulators",
        )
        .with_wait_for(WaitFor::message_on_stderr("Dev App Server is now running."))
        .with_exposed_port(Self::CONTAINER_PORT)
        .with_entrypoint("gcloud")
        .with_env_var(
            "DATASTORE_EMULATOR_HOST",
            format!("0.0.0.0:{}", Self::CONTAINER_PORT),
        )
        .with_env_var("DATASTORE_PROJECT_ID", project_id);
        let image: RunnableImage<GenericImage> = (
            image,
            vec![
                "beta".to_string(),
                "emulators".to_string(),
                "datastore".to_string(),
                "start".to_string(),
                format!("--project={project_id}"),
                "--host-port".to_string(),
                format!("0.0.0.0:{}", Self::CONTAINER_PORT),
                "--no-store-on-disk".to_string(),
            ],
        )
            .into();
        let image = image.with_network(network);
        let container = docker_client.cli.run(image);
        let ip_address = docker_client
            .get_network_ip_address(&container, network)
            .await?;
        let host_port = container.get_host_port_ipv4(Self::CONTAINER_PORT);

        let full_address = format!("http://{}:{}/", ip_address, Self::CONTAINER_PORT);
        let local_address = format!("http://localhost:{}/", host_port);
        tracing::info!("Datastore container is running at {}", full_address);
        Ok(Datastore {
            container,
            local_address,
            address: full_address,
        })
    }
}

pub struct SignerNode<'a> {
    pub container: Container<'a, GenericImage>,
    pub address: String,
    pub local_address: String,
    node_id: usize,
    sk_share: ExpandedKeyPair,
    cipher_key: GenericArray<u8, U32>,
    gcp_project_id: String,
    gcp_datastore_local_url: String,
}

pub struct SignerNodeApi {
    pub address: String,
    pub node_id: usize,
    pub sk_share: ExpandedKeyPair,
    pub cipher_key: Aes256Gcm,
    pub gcp_project_id: String,
    pub gcp_datastore_local_url: String,
}

impl<'a> SignerNode<'a> {
    // Container port used for the docker network, does not have to be unique
    const CONTAINER_PORT: u16 = 3000;

    pub async fn run(
        docker_client: &'a DockerClient,
        network: &str,
        node_id: u64,
        sk_share: &ExpandedKeyPair,
        cipher_key: &GenericArray<u8, U32>,
        datastore_url: &str,
        datastore_local_url: &str,
        gcp_project_id: &str,
        firebase_audience_id: &str,
    ) -> anyhow::Result<SignerNode<'a>> {
        tracing::info!("Running signer node container {}...", node_id);
        let image: GenericImage = GenericImage::new("near/mpc-recovery", "latest")
            .with_wait_for(WaitFor::Nothing)
            .with_exposed_port(Self::CONTAINER_PORT)
            .with_env_var("RUST_LOG", "mpc_recovery=DEBUG");
        let image: RunnableImage<GenericImage> = (
            image,
            vec![
                "start-sign".to_string(),
                "--node-id".to_string(),
                node_id.to_string(),
                "--sk-share".to_string(),
                serde_json::to_string(&sk_share)?,
                "--cipher-key".to_string(),
                hex::encode(cipher_key),
                "--web-port".to_string(),
                Self::CONTAINER_PORT.to_string(),
                "--pagoda-firebase-audience-id".to_string(),
                firebase_audience_id.to_string(),
                "--gcp-project-id".to_string(),
                gcp_project_id.to_string(),
                "--gcp-datastore-url".to_string(),
                datastore_url.to_string(),
                "--test".to_string(),
            ],
        )
            .into();
        let image = image.with_network(network);
        let container = docker_client.cli.run(image);
        let ip_address = docker_client
            .get_network_ip_address(&container, network)
            .await?;
        let host_port = container.get_host_port_ipv4(Self::CONTAINER_PORT);

        container.exec(ExecCommand {
            cmd: format!("bash -c 'while [[ \"$(curl -s -o /dev/null -w ''%{{http_code}}'' localhost:{})\" != \"200\" ]]; do sleep 1; done'", Self::CONTAINER_PORT),
            ready_conditions: vec![WaitFor::message_on_stdout("node is ready to accept connections")]
        });

        let full_address = format!("http://{ip_address}:{}", Self::CONTAINER_PORT);
        tracing::info!(
            "Signer node container {} is running at {}",
            node_id,
            full_address
        );
        Ok(SignerNode {
            container,
            address: full_address,
            local_address: format!("http://localhost:{host_port}"),
            node_id: node_id as usize,
            sk_share: sk_share.clone(),
            cipher_key: *cipher_key,
            gcp_project_id: gcp_project_id.to_string(),
            gcp_datastore_local_url: datastore_local_url.to_string(),
        })
    }

    pub fn api(&self) -> SignerNodeApi {
        SignerNodeApi {
            address: self.local_address.clone(),
            node_id: self.node_id,
            sk_share: self.sk_share.clone(),
            cipher_key: Aes256Gcm::new(&self.cipher_key),
            gcp_project_id: self.gcp_project_id.clone(),
            gcp_datastore_local_url: self.gcp_datastore_local_url.clone(),
        }
    }
}

impl SignerNodeApi {
    pub async fn accept_pk_set(
        &self,
        request: AcceptNodePublicKeysRequest,
    ) -> anyhow::Result<(StatusCode, Result<String, String>)> {
        util::post(format!("{}/accept_pk_set", self.address), request).await
    }

    pub async fn run_rotate_node_key(
        &self,
        new_cipher_key: &GenericArray<u8, U32>,
    ) -> anyhow::Result<(Aes256Gcm, Aes256Gcm)> {
        let env = "dev".to_string();
        let gcp_service = mpc_recovery::gcp::GcpService::new(
            env,
            self.gcp_project_id.clone(),
            Some(self.gcp_datastore_local_url.clone()),
        )
        .await?;

        let new_cipher = Aes256Gcm::new(new_cipher_key);
        let old_cipher = &self.cipher_key;

        // Do inplace rotation of node key
        mpc_recovery::sign_node::migration::rotate_cipher(
            self.node_id,
            old_cipher,
            &new_cipher,
            &gcp_service,
            &gcp_service,
        )
        .await?;

        Ok((old_cipher.clone(), new_cipher))
    }
}

pub struct LeaderNode<'a> {
    pub container: Container<'a, GenericImage>,
    pub address: String,
    local_address: String,
}

pub struct LeaderNodeApi {
    pub address: String,
    client: NearRpcAndRelayerClient,
}

impl<'a> LeaderNode<'a> {
    // Container port used for the docker network, does not have to be unique
    const CONTAINER_PORT: u16 = 3000;

    pub async fn run(
        docker_client: &'a DockerClient,
        network: &str,
        sign_nodes: Vec<String>,
        near_rpc: &str,
        relayer_url: &str,
        datastore_url: &str,
        gcp_project_id: &str,
        near_root_account: &AccountId,
        account_creator_id: &AccountId,
        account_creator_sk: &workspaces::types::SecretKey,
        firebase_audience_id: &str,
    ) -> anyhow::Result<LeaderNode<'a>> {
        tracing::info!("Running leader node container...");

        let image = GenericImage::new("near/mpc-recovery", "latest")
            .with_wait_for(WaitFor::Nothing)
            .with_exposed_port(Self::CONTAINER_PORT)
            .with_env_var("RUST_LOG", "mpc_recovery=DEBUG");
        let mut cmd = vec![
            "start-leader".to_string(),
            "--web-port".to_string(),
            Self::CONTAINER_PORT.to_string(),
            "--near-rpc".to_string(),
            near_rpc.to_string(),
            "--relayer-url".to_string(),
            relayer_url.to_string(),
            "--near-root-account".to_string(),
            near_root_account.to_string(),
            "--account-creator-id".to_string(),
            account_creator_id.to_string(),
            "--account-creator-sk".to_string(),
            account_creator_sk.to_string(),
            "--pagoda-firebase-audience-id".to_string(),
            firebase_audience_id.to_string(),
            "--gcp-project-id".to_string(),
            gcp_project_id.to_string(),
            "--gcp-datastore-url".to_string(),
            datastore_url.to_string(),
            "--test".to_string(),
        ];
        for sign_node in sign_nodes {
            cmd.push("--sign-nodes".to_string());
            cmd.push(sign_node);
        }
        let image: RunnableImage<GenericImage> = (image, cmd).into();
        let image = image.with_network(network);
        let container = docker_client.cli.run(image);
        let ip_address = docker_client
            .get_network_ip_address(&container, network)
            .await?;
        let host_port = container.get_host_port_ipv4(Self::CONTAINER_PORT);

        container.exec(ExecCommand {
            cmd: format!("bash -c 'while [[ \"$(curl -s -o /dev/null -w ''%{{http_code}}'' localhost:{})\" != \"200\" ]]; do sleep 1; done'", Self::CONTAINER_PORT),
            ready_conditions: vec![WaitFor::message_on_stdout("node is ready to accept connections")]
        });

        let full_address = format!("http://{ip_address}:{}", Self::CONTAINER_PORT);
        tracing::info!("Leader node container is running at {}", full_address);
        Ok(LeaderNode {
            container,
            address: full_address,
            local_address: format!("http://localhost:{host_port}"),
        })
    }

    pub fn api(&self, near_rpc: &str, relayer_url: &str) -> LeaderNodeApi {
        LeaderNodeApi {
            address: self.local_address.clone(),
            client: NearRpcAndRelayerClient::connect(near_rpc, relayer_url.to_string(), None),
        }
    }
}

impl LeaderNodeApi {
    pub async fn claim_oidc(
        &self,
        request: ClaimOidcRequest,
    ) -> anyhow::Result<(StatusCode, ClaimOidcResponse)> {
        util::post(format!("{}/claim_oidc", self.address), request).await
    }

    pub async fn get_mpc_pk(
        &self,
        request: MpcPkRequest,
    ) -> anyhow::Result<(StatusCode, MpcPkResponse)> {
        util::post(format!("{}/mpc_public_key", self.address), request).await
    }

    pub async fn user_credentials(
        &self,
        request: UserCredentialsRequest,
    ) -> anyhow::Result<(StatusCode, UserCredentialsResponse)> {
        util::post(format!("{}/user_credentials", self.address), request).await
    }

    pub async fn sign(&self, request: SignRequest) -> anyhow::Result<(StatusCode, SignResponse)> {
        util::post(format!("{}/sign", self.address), request).await
    }

    pub async fn new_account(
        &self,
        request: NewAccountRequest,
    ) -> anyhow::Result<(StatusCode, NewAccountResponse)> {
        util::post(format!("{}/new_account", self.address), request).await
    }

    // TODO: move to utils
    // TODO: I would say this need to replace the regular `new_account` once FRP is enforced
    pub async fn new_account_with_helper(
        &self,
        account_id: String,
        user_fa_public_key: PublicKey,
        user_la_public_key: Option<LimitedAccessKey>,
        user_secret_key: &SecretKey,
        oidc_token: String,
    ) -> anyhow::Result<(StatusCode, NewAccountResponse)> {
        let user_pk = user_secret_key.public_key();

        let limited_access_keys = user_la_public_key.map(|pk| vec![pk]);

        let create_account_options = CreateAccountOptions {
            full_access_keys: Some(vec![user_fa_public_key]),
            limited_access_keys,
            contract_bytes: None,
        };

        // By signing this digest we are giving the leader node permission to get user recovery pk
        let user_credentials_request_digest =
            user_credentials_request_digest(&oidc_token, &user_pk)?;

        let frp_signature = match user_secret_key.sign(&user_credentials_request_digest) {
            near_crypto::Signature::ED25519(k) => k,
            _ => return Err(anyhow::anyhow!("Wrong signature type")),
        };

        let new_account_request = NewAccountRequest {
            near_account_id: account_id,
            create_account_options,
<<<<<<< HEAD
            oidc_token,
            frp_signature,
            frp_public_key: user_pk.to_string(),
=======
            oidc_token: oidc_token.clone(),
            user_credentials_frp_signature: frp_signature,
            frp_public_key: user_pk.clone().to_string(),
>>>>>>> b4611ae8
        };

        self.new_account(new_account_request).await
    }

    // TODO: add_key should me moved to utils in the future, it is not a part of the API
    pub async fn add_key_with_helper(
        &self,
        account_id: AccountId,
        oidc_token: String,
        public_key: PublicKey,
        recovery_pk: PublicKey,
        frp_sk: &SecretKey,
        frp_pk: &PublicKey,
    ) -> anyhow::Result<(StatusCode, SignResponse)> {
        // Prepare SignRequest with add key delegate action
        let (block_height, nonce) = self
            .get_key_info_with_helper(account_id.clone(), recovery_pk.clone())
            .await?;

        let add_key_delegate_action = self.get_add_key_delegate_action(
            account_id,
            public_key,
            recovery_pk,
            nonce,
            block_height,
        )?;

        let sign_request_digest: Vec<u8> =
            sign_request_digest(&add_key_delegate_action, &oidc_token, frp_pk)?;

        let frp_signature = sign_digest(&sign_request_digest, frp_sk)?;

        let user_credentials_request_digest =
            user_credentials_request_digest(oidc_token.clone(), frp_sk.public_key())?;

        let user_credentials_frp_signature =
            sign_digest(&user_credentials_request_digest, &frp_sk)?;

        let sign_request = SignRequest {
            delegate_action: add_key_delegate_action.clone(),
            oidc_token,
            frp_signature,
<<<<<<< HEAD
            frp_public_key: frp_pk.to_string(),
=======
            user_credentials_frp_signature,
            frp_public_key: frp_sk.public_key().to_string(),
>>>>>>> b4611ae8
        };
        // Send SignRequest to leader node
        let (status_code, sign_response): (_, SignResponse) = self.sign(sign_request).await?;
        let signature = match &sign_response {
            SignResponse::Ok { signature } => signature,
            SignResponse::Err { .. } => return Ok((status_code, sign_response)),
        };
        let response = self
            .client
            .send_meta_tx(SignedDelegateAction {
                delegate_action: add_key_delegate_action,
                signature: near_crypto::Signature::ED25519(*signature),
            })
            .await?;
        if matches!(response.status, FinalExecutionStatus::SuccessValue(_)) {
            Ok((status_code, sign_response))
        } else {
            Err(anyhow::anyhow!("add_key failed with {:?}", response.status))
        }
    }

    pub async fn delete_key_with_helper(
        &self,
        account_id: AccountId,
        oidc_token: String,
        public_key: PublicKey,
        recovery_pk: PublicKey,
        frp_sk: SecretKey,
        frp_pk: PublicKey,
    ) -> anyhow::Result<(StatusCode, SignResponse)> {
        // Prepare SignRequest with add key delegate action
        let (block_height, nonce) = self
            .get_key_info_with_helper(account_id.clone(), recovery_pk.clone())
            .await?;

        let delete_key_delegate_action = self.get_delete_key_delegate_action(
            account_id.clone(),
            public_key.clone(),
            recovery_pk.clone(),
            nonce,
            block_height,
        )?;

        let sign_request_digest = sign_request_digest(
            delete_key_delegate_action.clone(),
            oidc_token.clone(),
            frp_pk.clone(),
        )?;

        let frp_signature = sign_digest(&sign_request_digest, &frp_sk)?;

        let user_credentials_request_digest =
            user_credentials_request_digest(oidc_token.clone(), frp_sk.public_key())?;

        let user_credentials_frp_signature =
            sign_digest(&user_credentials_request_digest, &frp_sk)?;

        let sign_request = SignRequest {
            delegate_action: delete_key_delegate_action.clone(),
            oidc_token,
            frp_signature,
            user_credentials_frp_signature,
            frp_public_key: frp_sk.public_key().to_string(),
        };
        // Send SignRequest to leader node
        let (status_code, sign_response): (_, SignResponse) = self.sign(sign_request).await?;
        let signature = match &sign_response {
            SignResponse::Ok { signature } => signature,
            SignResponse::Err { .. } => return Ok((status_code, sign_response)),
        };
        let response = self
            .client
            .send_meta_tx(SignedDelegateAction {
                delegate_action: delete_key_delegate_action,
                signature: near_crypto::Signature::ED25519(*signature),
            })
            .await?;
        if matches!(response.status, FinalExecutionStatus::SuccessValue(_)) {
            Ok((status_code, sign_response))
        } else {
            Err(anyhow::anyhow!(
                "delete_key failed with {:?}",
                response.status
            ))
        }
    }

    pub async fn perform_delegate_action_with_helper(
        &self,
        delegate_action: DelegateAction,
        oidc_token: String,
        frp_sk: SecretKey,
        frp_pk: PublicKey,
    ) -> anyhow::Result<(StatusCode, SignResponse)> {
        let sign_request_digest =
            sign_request_digest(delegate_action.clone(), oidc_token.clone(), frp_pk.clone())?;

        let frp_signature = sign_digest(&sign_request_digest, &frp_sk)?;

        let user_credentials_request_digest =
            user_credentials_request_digest(oidc_token.clone(), frp_sk.public_key())?;

        let user_credentials_frp_signature =
            sign_digest(&user_credentials_request_digest, &frp_sk)?;

        let sign_request = SignRequest {
            delegate_action: delegate_action.clone(),
            oidc_token,
            frp_signature,
            user_credentials_frp_signature,
            frp_public_key: frp_sk.public_key().to_string(),
        };
        // Send SignRequest to leader node
        let (status_code, sign_response): (_, SignResponse) = self.sign(sign_request).await?;
        Ok((status_code, sign_response))
    }

    // TODO: move to utils
    pub async fn claim_oidc_with_helper(
        &self,
        oidc_token: &str,
        user_public_key: &PublicKey,
        user_secret_key: &SecretKey,
    ) -> anyhow::Result<()> {
        let oidc_token_hash = oidc_digest(oidc_token);

        let request_digest = claim_oidc_request_digest(oidc_token_hash, user_public_key).unwrap();
        let request_digest_signature = sign_digest(&request_digest, user_secret_key)?;

        let oidc_request = ClaimOidcRequest {
            oidc_token_hash,
            public_key: user_public_key.to_string(),
            frp_signature: request_digest_signature,
        };

        let mpc_signature: Signature = self.claim_oidc(oidc_request.clone()).await?.1.try_into()?;

        let mpc_pk: PublicKeyEd25519 = self.get_mpc_pk(MpcPkRequest {}).await?.1.try_into()?;

        // Verify signature
        let response_digest = claim_oidc_response_digest(oidc_request.frp_signature)?;
        mpc_pk.verify(&response_digest, &mpc_signature)?;
        Ok(())
    }

    pub async fn user_credentials_with_helper(
        &self,
        oidc_token: String,
        client_sk: &SecretKey,
        client_pk: &PublicKey,
    ) -> anyhow::Result<(StatusCode, UserCredentialsResponse)> {
        let user_credentials_request_digest =
            user_credentials_request_digest(&oidc_token, client_pk)?;

        let frp_signature = match client_sk.sign(&user_credentials_request_digest) {
            near_crypto::Signature::ED25519(k) => k,
            _ => return Err(anyhow::anyhow!("Wrong signature type")),
        };

        self.user_credentials(UserCredentialsRequest {
            oidc_token: oidc_token.clone(),
            frp_signature,
            frp_public_key: client_pk.to_string(),
        })
        .await
    }

    pub fn get_add_key_delegate_action(
        &self,
        account_id: AccountId,
        public_key: PublicKey,
        recovery_pk: PublicKey,
        nonce: u64,
        block_height: u64,
    ) -> anyhow::Result<DelegateAction> {
        Ok(DelegateAction {
            sender_id: account_id.clone(),
            receiver_id: account_id,
            actions: vec![Action::AddKey(AddKeyAction {
                public_key,
                access_key: AccessKey {
                    nonce: 0,
                    permission: AccessKeyPermission::FullAccess,
                },
            })
            .try_into()?],
            nonce,
            max_block_height: block_height + 100,
            public_key: recovery_pk,
        })
    }

    pub fn get_delete_key_delegate_action(
        &self,
        account_id: AccountId,
        public_key: PublicKey,
        recovery_pk: PublicKey,
        nonce: u64,
        block_height: u64,
    ) -> anyhow::Result<DelegateAction> {
        Ok(DelegateAction {
            sender_id: account_id.clone(),
            receiver_id: account_id,
            actions: vec![Action::DeleteKey(DeleteKeyAction { public_key }).try_into()?],
            nonce,
            max_block_height: block_height + 100,
            public_key: recovery_pk,
        })
    }

    pub async fn get_key_info_with_helper(
        &self,
        account_id: AccountId,
        pk: PublicKey,
    ) -> anyhow::Result<(BlockHeight, Nonce)> {
        let (_, block_height, nonce) = self
            .client
            .access_key(account_id.clone(), pk.clone())
            .await?;
        Ok((block_height, nonce))
    }
}<|MERGE_RESOLUTION|>--- conflicted
+++ resolved
@@ -663,15 +663,9 @@
         let new_account_request = NewAccountRequest {
             near_account_id: account_id,
             create_account_options,
-<<<<<<< HEAD
-            oidc_token,
-            frp_signature,
-            frp_public_key: user_pk.to_string(),
-=======
             oidc_token: oidc_token.clone(),
             user_credentials_frp_signature: frp_signature,
             frp_public_key: user_pk.clone().to_string(),
->>>>>>> b4611ae8
         };
 
         self.new_account(new_account_request).await
@@ -706,7 +700,7 @@
         let frp_signature = sign_digest(&sign_request_digest, frp_sk)?;
 
         let user_credentials_request_digest =
-            user_credentials_request_digest(oidc_token.clone(), frp_sk.public_key())?;
+            user_credentials_request_digest(&oidc_token, &frp_sk.public_key())?;
 
         let user_credentials_frp_signature =
             sign_digest(&user_credentials_request_digest, &frp_sk)?;
@@ -715,12 +709,8 @@
             delegate_action: add_key_delegate_action.clone(),
             oidc_token,
             frp_signature,
-<<<<<<< HEAD
-            frp_public_key: frp_pk.to_string(),
-=======
             user_credentials_frp_signature,
             frp_public_key: frp_sk.public_key().to_string(),
->>>>>>> b4611ae8
         };
         // Send SignRequest to leader node
         let (status_code, sign_response): (_, SignResponse) = self.sign(sign_request).await?;
@@ -764,16 +754,13 @@
             block_height,
         )?;
 
-        let sign_request_digest = sign_request_digest(
-            delete_key_delegate_action.clone(),
-            oidc_token.clone(),
-            frp_pk.clone(),
-        )?;
+        let sign_request_digest =
+            sign_request_digest(&delete_key_delegate_action, &oidc_token, &frp_pk)?;
 
         let frp_signature = sign_digest(&sign_request_digest, &frp_sk)?;
 
         let user_credentials_request_digest =
-            user_credentials_request_digest(oidc_token.clone(), frp_sk.public_key())?;
+            user_credentials_request_digest(&oidc_token, &frp_sk.public_key())?;
 
         let user_credentials_frp_signature =
             sign_digest(&user_credentials_request_digest, &frp_sk)?;
@@ -815,13 +802,12 @@
         frp_sk: SecretKey,
         frp_pk: PublicKey,
     ) -> anyhow::Result<(StatusCode, SignResponse)> {
-        let sign_request_digest =
-            sign_request_digest(delegate_action.clone(), oidc_token.clone(), frp_pk.clone())?;
+        let sign_request_digest = sign_request_digest(&delegate_action, &oidc_token, &frp_pk)?;
 
         let frp_signature = sign_digest(&sign_request_digest, &frp_sk)?;
 
         let user_credentials_request_digest =
-            user_credentials_request_digest(oidc_token.clone(), frp_sk.public_key())?;
+            user_credentials_request_digest(&oidc_token, &frp_sk.public_key())?;
 
         let user_credentials_frp_signature =
             sign_digest(&user_credentials_request_digest, &frp_sk)?;
