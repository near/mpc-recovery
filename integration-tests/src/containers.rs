#![allow(clippy::too_many_arguments)]

use aes_gcm::{Aes256Gcm, KeyInit};
use anyhow::{anyhow, Ok};
use bollard::{container::LogsOptions, network::CreateNetworkOptions, service::Ipam, Docker};
use ed25519_dalek::ed25519::signature::digest::{consts::U32, generic_array::GenericArray};
use ed25519_dalek::{PublicKey as PublicKeyEd25519, Verifier};
use futures::{lock::Mutex, StreamExt};
use hyper::StatusCode;
use mpc_recovery::firewall::allowed::DelegateActionRelayer;
use mpc_recovery::sign_node::oidc::OidcToken;
use mpc_recovery::{
    msg::{
        AcceptNodePublicKeysRequest, ClaimOidcRequest, ClaimOidcResponse, MpcPkRequest,
        MpcPkResponse, NewAccountRequest, NewAccountResponse, SignRequest, SignResponse,
        UserCredentialsRequest, UserCredentialsResponse,
    },
    relayer::NearRpcAndRelayerClient,
    transaction::{CreateAccountOptions, LimitedAccessKey},
    utils::{
        claim_oidc_request_digest, claim_oidc_response_digest, sign_digest, sign_request_digest,
        user_credentials_request_digest,
    },
};
use multi_party_eddsa::protocols::ExpandedKeyPair;
use near_crypto::{PublicKey, SecretKey};
use near_primitives::account::{AccessKey, AccessKeyPermission};
use near_primitives::borsh::BorshSerialize;
use near_primitives::delegate_action::{DelegateAction, SignedDelegateAction};
use near_primitives::transaction::{Action, AddKeyAction, DeleteKeyAction};
use near_primitives::views::FinalExecutionStatus;
use once_cell::sync::Lazy;
use testcontainers::{
    clients::Cli,
    core::{ExecCommand, WaitFor},
    images::generic::GenericImage,
    Container, Image, RunnableImage,
};
use tokio::io::AsyncWriteExt;
use tracing;
use workspaces::AccountId;

use std::fs;

use crate::util::{self, create_key_file, create_relayer_cofig_file};

static NETWORK_MUTEX: Lazy<Mutex<i32>> = Lazy::new(|| Mutex::new(0));

pub struct DockerClient {
    pub docker: Docker,
    pub cli: Cli,
}

impl DockerClient {
    pub async fn get_network_ip_address<I: Image>(
        &self,
        container: &Container<'_, I>,
        network: &str,
    ) -> anyhow::Result<String> {
        let network_settings = self
            .docker
            .inspect_container(container.id(), None)
            .await?
            .network_settings
            .ok_or_else(|| anyhow!("missing NetworkSettings on container '{}'", container.id()))?;
        let ip_address = network_settings
            .networks
            .ok_or_else(|| {
                anyhow!(
                    "missing NetworkSettings.Networks on container '{}'",
                    container.id()
                )
            })?
            .get(network)
            .cloned()
            .ok_or_else(|| {
                anyhow!(
                    "container '{}' is not a part of network '{}'",
                    container.id(),
                    network
                )
            })?
            .ip_address
            .ok_or_else(|| {
                anyhow!(
                    "container '{}' belongs to network '{}', but is not assigned an IP address",
                    container.id(),
                    network
                )
            })?;

        Ok(ip_address)
    }

    pub async fn create_network(&self, network: &str) -> anyhow::Result<()> {
        let _lock = &NETWORK_MUTEX.lock().await;
        let list = self.docker.list_networks::<&str>(None).await?;
        if list.iter().any(|n| n.name == Some(network.to_string())) {
            return Ok(());
        }

        let create_network_options = CreateNetworkOptions {
            name: network,
            check_duplicate: true,
            driver: if cfg!(windows) {
                "transparent"
            } else {
                "bridge"
            },
            ipam: Ipam {
                config: None,
                ..Default::default()
            },
            ..Default::default()
        };
        let _response = &self.docker.create_network(create_network_options).await?;

        Ok(())
    }

    pub async fn continuously_print_logs(&self, id: &str) -> anyhow::Result<()> {
        let mut output = self.docker.logs::<String>(
            id,
            Some(LogsOptions {
                follow: true,
                stdout: true,
                stderr: true,
                ..Default::default()
            }),
        );

        // Asynchronous process that pipes docker attach output into stdout.
        // Will die automatically once Docker container output is closed.
        tokio::spawn(async move {
            let mut stdout = tokio::io::stdout();

            while let Some(Result::Ok(output)) = output.next().await {
                stdout
                    .write_all(output.into_bytes().as_ref())
                    .await
                    .unwrap();
                stdout.flush().await.unwrap();
            }
        });

        Ok(())
    }
}

impl Default for DockerClient {
    fn default() -> Self {
        Self {
            docker: Docker::connect_with_local(
                "unix:///var/run/docker.sock",
                // 10 minutes timeout for all requests in case a lot of tests are being ran in parallel.
                600,
                bollard::API_DEFAULT_VERSION,
            )
            .unwrap(),
            cli: Default::default(),
        }
    }
}

pub struct Redis<'a> {
    pub container: Container<'a, GenericImage>,
    pub address: String,
    pub full_address: String,
}

impl<'a> Redis<'a> {
    pub async fn run(docker_client: &'a DockerClient, network: &str) -> anyhow::Result<Redis<'a>> {
        tracing::info!("Running Redis container...");
        let image = GenericImage::new("redis", "latest")
            .with_wait_for(WaitFor::message_on_stdout("Ready to accept connections"));
        let image: RunnableImage<GenericImage> = image.into();
        let image = image.with_network(network);
        let container = docker_client.cli.run(image);
        let address = docker_client
            .get_network_ip_address(&container, network)
            .await?;

        // Note: this port is hardcoded in the Redis image
        let full_address = format!("redis://{}:{}", address, 6379);

        tracing::info!("Redis container is running at {}", full_address);
        Ok(Redis {
            container,
            address,
            full_address,
        })
    }
}

pub struct Sandbox<'a> {
    pub container: Container<'a, GenericImage>,
    pub address: String,
    pub local_address: String,
}

impl<'a> Sandbox<'a> {
    pub const CONTAINER_RPC_PORT: u16 = 3000;
    pub const CONTAINER_NETWORK_PORT: u16 = 3001;

    pub async fn run(
        docker_client: &'a DockerClient,
        network: &str,
    ) -> anyhow::Result<Sandbox<'a>> {
        tracing::info!("Running sandbox container...");
        #[cfg(all(target_os = "macos", target_arch = "aarch64"))]
        let image = GenericImage::new("ghcr.io/near/sandbox", "latest-aarch64")
            .with_wait_for(WaitFor::Nothing)
            .with_exposed_port(Self::CONTAINER_RPC_PORT);
        #[cfg(target_arch = "x86_64")]
        let image = GenericImage::new("ghcr.io/near/sandbox", "latest")
            .with_wait_for(WaitFor::Nothing)
            .with_exposed_port(Self::CONTAINER_RPC_PORT);
        let image: RunnableImage<GenericImage> = (
            image,
            vec![
                "--rpc-addr".to_string(),
                format!("0.0.0.0:{}", Self::CONTAINER_RPC_PORT),
                "--network-addr".to_string(),
                format!("0.0.0.0:{}", Self::CONTAINER_NETWORK_PORT),
            ],
        )
            .into();
        let image = image.with_network(network);
        let container = docker_client.cli.run(image);
        let address = docker_client
            .get_network_ip_address(&container, network)
            .await?;
        let host_port = container.get_host_port_ipv4(Self::CONTAINER_RPC_PORT);

        container.exec(ExecCommand {
            cmd: format!(
                "bash -c 'while [[ \"$(curl -H \"Content-type: application/json\" -X POST -s -o /dev/null -w ''%{{http_code}}'' -d ''{{
                \"jsonrpc\": \"2.0\",
                \"id\": \"dontcare\",
                \"method\": \"status\",
                \"params\": []
              }}'' localhost:{})\" != \"200\" ]]; do sleep 1; done; echo \"sandbox is ready to accept connections\"'",
                Self::CONTAINER_RPC_PORT
            ),
            ready_conditions: vec![WaitFor::StdErrMessage { message: "ready".to_string() }]
        });

        let full_address = format!("http://{}:{}", address, Self::CONTAINER_RPC_PORT);
        tracing::info!("Sandbox container is running at {}", full_address);
        Ok(Sandbox {
            container,
            address: full_address,
            local_address: format!("http://localhost:{host_port}"),
        })
    }
}

pub struct Relayer<'a> {
    pub id: String,
    pub container: Container<'a, GenericImage>,
    pub address: String,
    pub local_address: String,
}

pub struct RelayerConfig {
    pub ip_address: [u8; 4],
    pub port: u16,
    pub relayer_account_id: AccountId,
    pub keys_filenames: Vec<String>,
    pub shared_storage_account_id: AccountId,
    pub shared_storage_keys_filename: String,
    pub whitelisted_contracts: Vec<AccountId>,
    pub whitelisted_delegate_action_receiver_ids: Vec<AccountId>,
    pub redis_url: String,
    pub social_db_contract_id: AccountId,
    pub rpc_url: String,
    pub wallet_url: String,
    pub explorer_transaction_url: String,
    pub rpc_api_key: String,
}

impl<'a> Relayer<'a> {
    pub const CONTAINER_PORT: u16 = 3000;
    pub const TMP_FOLDER_PATH: &str = "./tmp";

    pub async fn run(
        docker_client: &'a DockerClient,
        network: &str,
        near_rpc: &str,
        redis_full_address: &str,
        relayer_account_id: &AccountId,
        relayer_account_sks: &[workspaces::types::SecretKey],
        creator_account_id: &AccountId,
        social_db_id: &AccountId,
        social_account_id: &AccountId,
        social_account_sk: &workspaces::types::SecretKey,
        relayer_id: &str,
    ) -> anyhow::Result<Relayer<'a>> {
        tracing::info!("Running relayer container...");
<<<<<<< HEAD
        let image = GenericImage::new("pagoda-relayer-rs-fastauth", "latest")
            .with_wait_for(WaitFor::message_on_stdout("listening on"))
            .with_exposed_port(Self::CONTAINER_PORT)
            .with_env_var("RUST_LOG", "DEBUG")
            .with_env_var("NETWORK", "custom")
            .with_env_var("SERVER_PORT", Self::CONTAINER_PORT.to_string())
            .with_env_var("RELAYER_RPC_URL", near_rpc)
            .with_env_var("RELAYER_ACCOUNT_ID", relayer_account_id.to_string())
            .with_env_var("REDIS_HOST", redis_hostname)
            .with_env_var("OVERRIDE_RPC_CONF", "true")
            .with_env_var(
                "RELAYER_SECRET_KEYS",
                serde_json::json!(relayer_account_sks
                    .iter()
                    .map(|sk| serde_json::json!(sk))
                    .collect::<serde_json::Value>())
                .to_string(),
            )
            .with_env_var("WHITELISTED_CONTRACT", creator_account_id.to_string())
            .with_env_var("WHITELISTED_RECEIVER_IDS", creator_account_id.to_string())
            .with_env_var("CUSTOM_SOCIAL_DB_ID", social_db_id.to_string())
            .with_env_var("STORAGE_ACCOUNT_ID", social_account_id.to_string())
            .with_env_var(
                "STORAGE_PUBLIC_KEY",
                social_account_sk.public_key().to_string(),
=======

        // Create tmp folder to store relayer configs
        let relayer_configs_path = format!("{}/{}", Self::TMP_FOLDER_PATH, relayer_id);
        std::fs::create_dir_all(&relayer_configs_path)
            .unwrap_or_else(|_| panic!("Failed to create {relayer_configs_path} directory"));

        // Create dir for keys
        let keys_path = format!("{relayer_configs_path}/account_keys");
        std::fs::create_dir_all(&keys_path).expect("Failed to create account_keys directory");
        let keys_absolute_path =
            fs::canonicalize(&keys_path).expect("Failed to get absolute path for keys");

        // Create JSON key files
        create_key_file(relayer_account_id, relayer_account_sk, &keys_path)?;
        create_key_file(social_account_id, social_account_sk, &keys_path)?;

        // Create relayer config file
        let config_file_name = "config.toml";
        let config_absolute_path = create_relayer_cofig_file(
            RelayerConfig {
                ip_address: [0, 0, 0, 0],
                port: Self::CONTAINER_PORT,
                relayer_account_id: relayer_account_id.clone(),
                keys_filenames: vec![format!("./account_keys/{}.json", relayer_account_id)],
                shared_storage_account_id: social_account_id.clone(),
                shared_storage_keys_filename: format!("./account_keys/{}.json", social_account_id),
                whitelisted_contracts: vec![creator_account_id.clone()],
                whitelisted_delegate_action_receiver_ids: vec![creator_account_id.clone()],
                redis_url: redis_full_address.to_string(),
                social_db_contract_id: social_db_id.clone(),
                rpc_url: near_rpc.to_string(),
                wallet_url: "https://wallet.testnet.near.org".to_string(),
                explorer_transaction_url: "https://explorer.testnet.near.org/transactions/"
                    .to_string(),
                rpc_api_key: "".to_string(),
            },
            format!("{relayer_configs_path}/{config_file_name}"),
        )?;

        let image = GenericImage::new("ghcr.io/near/os-relayer", "latest")
            .with_wait_for(WaitFor::message_on_stdout("listening on"))
            .with_exposed_port(Self::CONTAINER_PORT)
            .with_volume(
                config_absolute_path,
                format!("/relayer-app/{}", config_file_name),
>>>>>>> a2ed2da1
            )
            .with_volume(
                keys_absolute_path
                    .to_str()
                    .expect("Failed to convert keys path to string"),
                "/relayer-app/account_keys",
            )
            .with_env_var("RUST_LOG", "DEBUG");

        let image: RunnableImage<GenericImage> = image.into();
        let image = image.with_network(network);
        let container = docker_client.cli.run(image);
        let ip_address = docker_client
            .get_network_ip_address(&container, network)
            .await?;
        let host_port = container.get_host_port_ipv4(Self::CONTAINER_PORT);

        let full_address = format!("http://{}:{}", ip_address, Self::CONTAINER_PORT);
        tracing::info!("Relayer container is running at {}", full_address);

        Ok(Relayer {
            container,
            address: full_address,
            local_address: format!("http://localhost:{host_port}"),
            id: relayer_id.to_string(),
        })
    }

    pub fn clean_tmp_files(&self) -> anyhow::Result<(), anyhow::Error> {
        std::fs::remove_dir_all(format!("{}/{}", Self::TMP_FOLDER_PATH, self.id))
            .unwrap_or_else(|_| panic!("Failed to clean tmp files for relayer {}", self.id));
        Ok(())
    }
}

pub struct Datastore<'a> {
    pub container: Container<'a, GenericImage>,
    pub address: String,
    pub local_address: String,
}

impl<'a> Datastore<'a> {
    pub const CONTAINER_PORT: u16 = 3000;

    pub async fn run(
        docker_client: &'a DockerClient,
        network: &str,
        project_id: &str,
    ) -> anyhow::Result<Datastore<'a>> {
        tracing::info!("Running datastore container...");
        let image = GenericImage::new(
            "gcr.io/google.com/cloudsdktool/google-cloud-cli",
            "436.0.0-emulators",
        )
        .with_wait_for(WaitFor::message_on_stderr("Dev App Server is now running."))
        .with_exposed_port(Self::CONTAINER_PORT)
        .with_entrypoint("gcloud")
        .with_env_var(
            "DATASTORE_EMULATOR_HOST",
            format!("0.0.0.0:{}", Self::CONTAINER_PORT),
        )
        .with_env_var("DATASTORE_PROJECT_ID", project_id);
        let image: RunnableImage<GenericImage> = (
            image,
            vec![
                "beta".to_string(),
                "emulators".to_string(),
                "datastore".to_string(),
                "start".to_string(),
                format!("--project={project_id}"),
                "--host-port".to_string(),
                format!("0.0.0.0:{}", Self::CONTAINER_PORT),
                "--no-store-on-disk".to_string(),
            ],
        )
            .into();
        let image = image.with_network(network);
        let container = docker_client.cli.run(image);
        let ip_address = docker_client
            .get_network_ip_address(&container, network)
            .await?;
        let host_port = container.get_host_port_ipv4(Self::CONTAINER_PORT);

        let full_address = format!("http://{}:{}/", ip_address, Self::CONTAINER_PORT);
        let local_address = format!("http://localhost:{}/", host_port);
        tracing::info!("Datastore container is running at {}", full_address);
        Ok(Datastore {
            container,
            local_address,
            address: full_address,
        })
    }
}

pub struct SignerNode<'a> {
    pub container: Container<'a, GenericImage>,
    pub address: String,
    pub local_address: String,
    node_id: usize,
    sk_share: ExpandedKeyPair,
    cipher_key: GenericArray<u8, U32>,
    gcp_project_id: String,
    gcp_datastore_local_url: String,
}

pub struct SignerNodeApi {
    pub address: String,
    pub node_id: usize,
    pub sk_share: ExpandedKeyPair,
    pub cipher_key: GenericArray<u8, U32>,
    pub gcp_project_id: String,
    pub gcp_datastore_local_url: String,
}

impl<'a> SignerNode<'a> {
    // Container port used for the docker network, does not have to be unique
    const CONTAINER_PORT: u16 = 3000;

    pub async fn run_signing_node(
        docker_client: &'a DockerClient,
        network: &str,
        node_id: u64,
        sk_share: &ExpandedKeyPair,
        cipher_key: &GenericArray<u8, U32>,
        datastore_url: &str,
        datastore_local_url: &str,
        gcp_project_id: &str,
        firebase_audience_id: &str,
    ) -> anyhow::Result<SignerNode<'a>> {
        tracing::info!("Running signer node container {}...", node_id);
        let image: GenericImage = GenericImage::new("near/mpc-recovery", "latest")
            .with_wait_for(WaitFor::Nothing)
            .with_exposed_port(Self::CONTAINER_PORT)
            .with_env_var("RUST_LOG", "mpc_recovery=DEBUG");
        let image: RunnableImage<GenericImage> = (
            image,
            vec![
                "start-sign".to_string(),
                "--node-id".to_string(),
                node_id.to_string(),
                "--sk-share".to_string(),
                serde_json::to_string(&sk_share)?,
                "--cipher-key".to_string(),
                hex::encode(cipher_key),
                "--web-port".to_string(),
                Self::CONTAINER_PORT.to_string(),
                "--oidc-providers".to_string(),
                serde_json::json!([
                    {
                        "issuer": format!("https://securetoken.google.com/{}", firebase_audience_id),
                        "audience": firebase_audience_id,
                    },
                ]).to_string(),
                "--gcp-project-id".to_string(),
                gcp_project_id.to_string(),
                "--gcp-datastore-url".to_string(),
                datastore_url.to_string(),
                "--test".to_string(),
            ],
        )
            .into();
        let image = image.with_network(network);
        let container = docker_client.cli.run(image);
        let ip_address = docker_client
            .get_network_ip_address(&container, network)
            .await?;
        let host_port = container.get_host_port_ipv4(Self::CONTAINER_PORT);

        container.exec(ExecCommand {
            cmd: format!("bash -c 'while [[ \"$(curl -s -o /dev/null -w ''%{{http_code}}'' localhost:{})\" != \"200\" ]]; do sleep 1; done'", Self::CONTAINER_PORT),
            ready_conditions: vec![WaitFor::message_on_stdout("node is ready to accept connections")]
        });

        let full_address = format!("http://{ip_address}:{}", Self::CONTAINER_PORT);
        tracing::info!(
            "Signer node container {} is running at {}",
            node_id,
            full_address
        );
        Ok(SignerNode {
            container,
            address: full_address,
            local_address: format!("http://localhost:{host_port}"),
            node_id: node_id as usize,
            sk_share: sk_share.clone(),
            cipher_key: *cipher_key,
            gcp_project_id: gcp_project_id.to_string(),
            gcp_datastore_local_url: datastore_local_url.to_string(),
        })
    }

    pub fn api(&self) -> SignerNodeApi {
        SignerNodeApi {
            address: self.local_address.clone(),
            node_id: self.node_id,
            sk_share: self.sk_share.clone(),
            cipher_key: self.cipher_key,
            gcp_project_id: self.gcp_project_id.clone(),
            gcp_datastore_local_url: self.gcp_datastore_local_url.clone(),
        }
    }
}

impl SignerNodeApi {
    pub async fn accept_pk_set(
        &self,
        request: AcceptNodePublicKeysRequest,
    ) -> anyhow::Result<(StatusCode, Result<String, String>)> {
        util::post(format!("{}/accept_pk_set", self.address), request).await
    }

    pub async fn run_rotate_node_key(
        &self,
        new_cipher_key: &GenericArray<u8, U32>,
    ) -> anyhow::Result<(Aes256Gcm, Aes256Gcm)> {
        let env = "dev".to_string();
        let gcp_service = mpc_recovery::gcp::GcpService::new(
            env,
            self.gcp_project_id.clone(),
            Some(self.gcp_datastore_local_url.clone()),
        )
        .await?;

        let new_cipher = Aes256Gcm::new(new_cipher_key);
        let old_cipher = Aes256Gcm::new(&self.cipher_key);

        // Do inplace rotation of node key
        mpc_recovery::sign_node::migration::rotate_cipher(
            self.node_id,
            &old_cipher,
            &new_cipher,
            &gcp_service,
            &gcp_service,
        )
        .await?;

        Ok((old_cipher.clone(), new_cipher))
    }
}

pub struct LeaderNode<'a> {
    pub container: Container<'a, GenericImage>,
    pub address: String,
    local_address: String,
}

pub struct LeaderNodeApi {
    pub address: String,
    pub relayer: DelegateActionRelayer,
    client: NearRpcAndRelayerClient,
}

impl<'a> LeaderNode<'a> {
    // Container port used for the docker network, does not have to be unique
    const CONTAINER_PORT: u16 = 3000;

    pub async fn run(
        docker_client: &'a DockerClient,
        network: &str,
        sign_nodes: Vec<String>,
        near_rpc: &str,
        relayer_url: &str,
        datastore_url: &str,
        gcp_project_id: &str,
        near_root_account: &AccountId,
        account_creator_id: &AccountId,
        account_creator_sks: &[workspaces::types::SecretKey],
        firebase_audience_id: &str,
    ) -> anyhow::Result<LeaderNode<'a>> {
        tracing::info!("Running leader node container...");

        let image = GenericImage::new("near/mpc-recovery", "latest")
            .with_wait_for(WaitFor::Nothing)
            .with_exposed_port(Self::CONTAINER_PORT)
            .with_env_var("RUST_LOG", "mpc_recovery=DEBUG");
        let mut cmd = vec![
            "start-leader".to_string(),
            "--web-port".to_string(),
            Self::CONTAINER_PORT.to_string(),
            "--near-rpc".to_string(),
            near_rpc.to_string(),
            "--near-root-account".to_string(),
            near_root_account.to_string(),
            "--account-creator-id".to_string(),
            account_creator_id.to_string(),
            "--fast-auth-partners".to_string(),
            serde_json::json!([
                {
                    "oidc_provider": {
                        "issuer": format!("https://securetoken.google.com/{}", firebase_audience_id),
                        "audience": firebase_audience_id,
                    },
                    "relayer": {
                        "url": relayer_url.to_string(),
                        "api_key": serde_json::Value::Null,
                    },
                },
            ]).to_string(),
            "--gcp-project-id".to_string(),
            gcp_project_id.to_string(),
            "--gcp-datastore-url".to_string(),
            datastore_url.to_string(),
            "--test".to_string(),
        ];
        for sign_node in sign_nodes {
            cmd.push("--sign-nodes".to_string());
            cmd.push(sign_node);
        }
        for sk in account_creator_sks {
            cmd.push("--account-creator-multi-sk".to_string());
            cmd.push(sk.to_string());
        }

        let image: RunnableImage<GenericImage> = (image, cmd).into();
        let image = image.with_network(network);
        let container = docker_client.cli.run(image);
        let ip_address = docker_client
            .get_network_ip_address(&container, network)
            .await?;
        let host_port = container.get_host_port_ipv4(Self::CONTAINER_PORT);

        container.exec(ExecCommand {
            cmd: format!("bash -c 'while [[ \"$(curl -s -o /dev/null -w ''%{{http_code}}'' localhost:{})\" != \"200\" ]]; do sleep 1; done'", Self::CONTAINER_PORT),
            ready_conditions: vec![WaitFor::message_on_stdout("node is ready to accept connections")]
        });

        let full_address = format!("http://{ip_address}:{}", Self::CONTAINER_PORT);
        tracing::info!("Leader node container is running at {}", full_address);
        Ok(LeaderNode {
            container,
            address: full_address,
            local_address: format!("http://localhost:{host_port}"),
        })
    }

    pub fn api(&self, near_rpc: &str, relayer: &DelegateActionRelayer) -> LeaderNodeApi {
        LeaderNodeApi {
            address: self.local_address.clone(),
            client: NearRpcAndRelayerClient::connect(near_rpc),
            relayer: relayer.clone(),
        }
    }
}

impl LeaderNodeApi {
    pub async fn claim_oidc(
        &self,
        request: ClaimOidcRequest,
    ) -> anyhow::Result<(StatusCode, ClaimOidcResponse)> {
        util::post(format!("{}/claim_oidc", self.address), request).await
    }

    pub async fn get_mpc_pk(
        &self,
        request: MpcPkRequest,
    ) -> anyhow::Result<(StatusCode, MpcPkResponse)> {
        util::post(format!("{}/mpc_public_key", self.address), request).await
    }

    pub async fn user_credentials(
        &self,
        request: UserCredentialsRequest,
    ) -> anyhow::Result<(StatusCode, UserCredentialsResponse)> {
        util::post(format!("{}/user_credentials", self.address), request).await
    }

    pub async fn sign(&self, request: SignRequest) -> anyhow::Result<(StatusCode, SignResponse)> {
        util::post(format!("{}/sign", self.address), request).await
    }

    pub async fn new_account(
        &self,
        request: NewAccountRequest,
    ) -> anyhow::Result<(StatusCode, NewAccountResponse)> {
        util::post(format!("{}/new_account", self.address), request).await
    }

    pub async fn new_account_with_helper(
        &self,
        account_id: &AccountId,
        user_fa_public_key: &PublicKey,
        user_la_public_key: Option<LimitedAccessKey>,
        user_secret_key: &SecretKey,
        oidc_token: &OidcToken,
    ) -> anyhow::Result<(StatusCode, NewAccountResponse)> {
        let user_pk = user_secret_key.public_key();

        let limited_access_keys = user_la_public_key.map(|pk| vec![pk]);

        let create_account_options = CreateAccountOptions {
            full_access_keys: Some(vec![user_fa_public_key.clone()]),
            limited_access_keys,
            contract_bytes: None,
        };

        // By signing this digest we are giving the leader node permission to get user recovery pk
        let user_credentials_request_digest =
            user_credentials_request_digest(oidc_token, &user_pk)?;

        let frp_signature = match user_secret_key.sign(&user_credentials_request_digest) {
            near_crypto::Signature::ED25519(k) => k,
            _ => return Err(anyhow::anyhow!("Wrong signature type")),
        };

        let new_account_request = NewAccountRequest {
            near_account_id: account_id.clone(),
            create_account_options,
            oidc_token: oidc_token.clone(),
            user_credentials_frp_signature: frp_signature,
            frp_public_key: user_pk.clone(),
        };

        self.new_account(new_account_request).await
    }

    pub async fn add_key_with_helper(
        &self,
        account_id: &AccountId,
        oidc_token: &OidcToken,
        public_key: &PublicKey,
        recovery_pk: &PublicKey,
        frp_sk: &SecretKey,
        frp_pk: &PublicKey,
    ) -> anyhow::Result<(StatusCode, SignResponse)> {
        // Prepare SignRequest with add key delegate action
        let (_, block_height, nonce) = self.client.access_key(account_id, recovery_pk).await?;

        let add_key_delegate_action = DelegateAction {
            sender_id: account_id.clone(),
            receiver_id: account_id.clone(),
            actions: vec![Action::AddKey(AddKeyAction {
                public_key: public_key.clone(),
                access_key: AccessKey {
                    nonce: 0,
                    permission: AccessKeyPermission::FullAccess,
                },
            })
            .try_into()?],
            nonce,
            max_block_height: block_height + 100,
            public_key: recovery_pk.clone(),
        };

        let (status_code, sign_response) = self
            .sign_with_helper(&add_key_delegate_action, oidc_token, frp_sk, frp_pk)
            .await?;

        // Send SignRequest to leader node
        let signature = match &sign_response {
            SignResponse::Ok { signature } => signature,
            SignResponse::Err { .. } => return Ok((status_code, sign_response)),
        };
        let response = self
            .client
            .send_meta_tx(
                SignedDelegateAction {
                    delegate_action: add_key_delegate_action,
                    signature: near_crypto::Signature::ED25519(*signature),
                },
                self.relayer.clone(),
            )
            .await?;
        if matches!(response.status, FinalExecutionStatus::SuccessValue(_)) {
            Ok((status_code, sign_response))
        } else {
            Err(anyhow::anyhow!("add_key failed with {:?}", response.status))
        }
    }

    pub async fn delete_key_with_helper(
        &self,
        account_id: &AccountId,
        oidc_token: &OidcToken,
        public_key: &PublicKey,
        recovery_pk: &PublicKey,
        frp_sk: &SecretKey,
        frp_pk: &PublicKey,
    ) -> anyhow::Result<(StatusCode, SignResponse)> {
        // Prepare SignRequest with add key delegate action
        let (_, block_height, nonce) = self.client.access_key(account_id, recovery_pk).await?;

        let delete_key_delegate_action = DelegateAction {
            sender_id: account_id.clone(),
            receiver_id: account_id.clone(),
            actions: vec![Action::DeleteKey(DeleteKeyAction {
                public_key: public_key.clone(),
            })
            .try_into()?],
            nonce,
            max_block_height: block_height + 100,
            public_key: recovery_pk.clone(),
        };

        let (status_code, sign_response) = self
            .sign_with_helper(&delete_key_delegate_action, oidc_token, frp_sk, frp_pk)
            .await?;

        // Send SignRequest to leader node
        let signature = match &sign_response {
            SignResponse::Ok { signature } => signature,
            SignResponse::Err { .. } => return Ok((status_code, sign_response)),
        };
        let response = self
            .client
            .send_meta_tx(
                SignedDelegateAction {
                    delegate_action: delete_key_delegate_action,
                    signature: near_crypto::Signature::ED25519(*signature),
                },
                self.relayer.clone(),
            )
            .await?;
        if matches!(response.status, FinalExecutionStatus::SuccessValue(_)) {
            Ok((status_code, sign_response))
        } else {
            Err(anyhow::anyhow!(
                "delete_key failed with {:?}",
                response.status
            ))
        }
    }

    pub async fn sign_with_helper(
        &self,
        delegate_action: &DelegateAction,
        oidc_token: &OidcToken,
        frp_sk: &SecretKey,
        frp_pk: &PublicKey,
    ) -> anyhow::Result<(StatusCode, SignResponse)> {
        let sign_request_digest = sign_request_digest(delegate_action, oidc_token, frp_pk)?;
        let frp_signature = sign_digest(&sign_request_digest, frp_sk)?;

        let user_credentials_request_digest = user_credentials_request_digest(oidc_token, frp_pk)?;
        let user_credentials_frp_signature = sign_digest(&user_credentials_request_digest, frp_sk)?;

        let sign_request = SignRequest {
            delegate_action: delegate_action.try_to_vec()?,
            oidc_token: oidc_token.clone(),
            frp_signature,
            user_credentials_frp_signature,
            frp_public_key: frp_pk.clone(),
        };
        // Send SignRequest to leader node
        let (status_code, sign_response): (_, SignResponse) = self.sign(sign_request).await?;
        Ok((status_code, sign_response))
    }

    pub async fn claim_oidc_with_helper(
        &self,
        oidc_token: &OidcToken,
        user_public_key: &PublicKey,
        user_secret_key: &SecretKey,
    ) -> anyhow::Result<(StatusCode, ClaimOidcResponse)> {
        let oidc_token_hash = oidc_token.digest_hash();

        let request_digest = claim_oidc_request_digest(&oidc_token_hash, user_public_key).unwrap();
        let request_digest_signature = sign_digest(&request_digest, user_secret_key)?;

        let oidc_request = ClaimOidcRequest {
            oidc_token_hash,
            frp_public_key: user_public_key.clone(),
            frp_signature: request_digest_signature,
        };

        let response = self.claim_oidc(oidc_request.clone()).await?;

        match response.1 {
            ClaimOidcResponse::Ok { mpc_signature } => {
                let mpc_pk: PublicKeyEd25519 =
                    self.get_mpc_pk(MpcPkRequest {}).await?.1.try_into()?;

                // Verify signature
                let response_digest = claim_oidc_response_digest(oidc_request.frp_signature)?;
                mpc_pk.verify(&response_digest, &mpc_signature)?;
                Ok(response)
            }
            ClaimOidcResponse::Err { .. } => Ok(response),
        }
    }

    pub async fn user_credentials_with_helper(
        &self,
        oidc_token: &OidcToken,
        client_sk: &SecretKey,
        client_pk: &PublicKey,
    ) -> anyhow::Result<(StatusCode, UserCredentialsResponse)> {
        let user_credentials_request_digest =
            user_credentials_request_digest(oidc_token, client_pk)?;

        let frp_signature = match client_sk.sign(&user_credentials_request_digest) {
            near_crypto::Signature::ED25519(k) => k,
            _ => return Err(anyhow::anyhow!("Wrong signature type")),
        };

        self.user_credentials(UserCredentialsRequest {
            oidc_token: oidc_token.clone(),
            frp_signature,
            frp_public_key: client_pk.clone(),
        })
        .await
    }
}<|MERGE_RESOLUTION|>--- conflicted
+++ resolved
@@ -297,33 +297,6 @@
         relayer_id: &str,
     ) -> anyhow::Result<Relayer<'a>> {
         tracing::info!("Running relayer container...");
-<<<<<<< HEAD
-        let image = GenericImage::new("pagoda-relayer-rs-fastauth", "latest")
-            .with_wait_for(WaitFor::message_on_stdout("listening on"))
-            .with_exposed_port(Self::CONTAINER_PORT)
-            .with_env_var("RUST_LOG", "DEBUG")
-            .with_env_var("NETWORK", "custom")
-            .with_env_var("SERVER_PORT", Self::CONTAINER_PORT.to_string())
-            .with_env_var("RELAYER_RPC_URL", near_rpc)
-            .with_env_var("RELAYER_ACCOUNT_ID", relayer_account_id.to_string())
-            .with_env_var("REDIS_HOST", redis_hostname)
-            .with_env_var("OVERRIDE_RPC_CONF", "true")
-            .with_env_var(
-                "RELAYER_SECRET_KEYS",
-                serde_json::json!(relayer_account_sks
-                    .iter()
-                    .map(|sk| serde_json::json!(sk))
-                    .collect::<serde_json::Value>())
-                .to_string(),
-            )
-            .with_env_var("WHITELISTED_CONTRACT", creator_account_id.to_string())
-            .with_env_var("WHITELISTED_RECEIVER_IDS", creator_account_id.to_string())
-            .with_env_var("CUSTOM_SOCIAL_DB_ID", social_db_id.to_string())
-            .with_env_var("STORAGE_ACCOUNT_ID", social_account_id.to_string())
-            .with_env_var(
-                "STORAGE_PUBLIC_KEY",
-                social_account_sk.public_key().to_string(),
-=======
 
         // Create tmp folder to store relayer configs
         let relayer_configs_path = format!("{}/{}", Self::TMP_FOLDER_PATH, relayer_id);
@@ -337,8 +310,13 @@
             fs::canonicalize(&keys_path).expect("Failed to get absolute path for keys");
 
         // Create JSON key files
-        create_key_file(relayer_account_id, relayer_account_sk, &keys_path)?;
         create_key_file(social_account_id, social_account_sk, &keys_path)?;
+        let mut relayer_keyfiles = Vec::with_capacity(relayer_account_sks.len());
+        for (i, relayer_sk) in relayer_account_sks.iter().enumerate() {
+            let account_id = format!("{i}-{relayer_account_id}").parse().unwrap();
+            create_key_file(&account_id, relayer_sk, &keys_path)?;
+            relayer_keyfiles.push(format!("./account_keys/{}.json", account_id));
+        }
 
         // Create relayer config file
         let config_file_name = "config.toml";
@@ -347,7 +325,7 @@
                 ip_address: [0, 0, 0, 0],
                 port: Self::CONTAINER_PORT,
                 relayer_account_id: relayer_account_id.clone(),
-                keys_filenames: vec![format!("./account_keys/{}.json", relayer_account_id)],
+                keys_filenames: relayer_keyfiles,
                 shared_storage_account_id: social_account_id.clone(),
                 shared_storage_keys_filename: format!("./account_keys/{}.json", social_account_id),
                 whitelisted_contracts: vec![creator_account_id.clone()],
@@ -369,7 +347,6 @@
             .with_volume(
                 config_absolute_path,
                 format!("/relayer-app/{}", config_file_name),
->>>>>>> a2ed2da1
             )
             .with_volume(
                 keys_absolute_path
