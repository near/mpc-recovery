pub mod containers;
pub mod local;

use crate::env::containers::DockerClient;
use crate::mpc::TARGET_CONTRACT_DIR;
use crate::{initialize_lake_indexer, LakeIndexerCtx};
use mpc_contract::primitives::CandidateInfo;
use mpc_recovery_node::gcp::GcpService;
use mpc_recovery_node::protocol::presignature::PresignatureConfig;
use mpc_recovery_node::protocol::triple::TripleConfig;
use mpc_recovery_node::storage;
use mpc_recovery_node::storage::triple_storage::TripleNodeStorageBox;
use near_workspaces::network::Sandbox;
use near_workspaces::types::SecretKey;
use near_workspaces::{AccountId, Contract, Worker};
use serde_json::json;
use std::collections::HashMap;

const NETWORK: &str = "mpc_it_network";

#[derive(Clone)]
pub struct MultichainConfig {
    pub nodes: usize,
    pub threshold: usize,
    pub triple_cfg: TripleConfig,
    pub presig_cfg: PresignatureConfig,
}

impl Default for MultichainConfig {
    fn default() -> Self {
        Self {
            nodes: 3,
            threshold: 2,
            triple_cfg: TripleConfig {
<<<<<<< HEAD
                min_triples: 2,
                max_triples: 10,
                max_concurrent_introduction: 2,
                max_concurrent_generation: 10,
            },
            presig_cfg: PresignatureConfig {
                min_presignatures: 2,
                max_presignatures: 10,
=======
                min_triples: 8,
                max_triples: 80,
                max_concurrent_introduction: 8,
                max_concurrent_generation: 24,
>>>>>>> 58935e41
            },
        }
    }
}

pub enum Nodes<'a> {
    Local {
        ctx: Context<'a>,
        nodes: Vec<local::Node>,
    },
    Docker {
        ctx: Context<'a>,
        nodes: Vec<containers::Node<'a>>,
    },
}

impl Nodes<'_> {
    pub fn len(&self) -> usize {
        match self {
            Nodes::Local { nodes, .. } => nodes.len(),
            Nodes::Docker { nodes, .. } => nodes.len(),
        }
    }

    pub fn is_empty(&self) -> bool {
        self.len() == 0
    }

    pub fn ctx(&self) -> &Context {
        match self {
            Nodes::Local { ctx, .. } => ctx,
            Nodes::Docker { ctx, .. } => ctx,
        }
    }

    pub fn url(&self, id: usize) -> &str {
        match self {
            Nodes::Local { nodes, .. } => &nodes[id].address,
            Nodes::Docker { nodes, .. } => &nodes[id].address,
        }
    }

    pub fn near_acc_sk(&self) -> HashMap<AccountId, SecretKey> {
        let mut account_to_sk = HashMap::new();
        match self {
            Nodes::Local { nodes, .. } => {
                for node in nodes {
                    account_to_sk.insert(node.account_id.clone(), node.account_sk.clone());
                }
            }
            Nodes::Docker { nodes, .. } => {
                for node in nodes {
                    account_to_sk.insert(node.account_id.clone(), node.account_sk.clone());
                }
            }
        };
        account_to_sk
    }

    pub async fn start_node(
        &mut self,
        new_node_account_id: &AccountId,
        account_sk: &near_workspaces::types::SecretKey,
        cfg: &MultichainConfig,
    ) -> anyhow::Result<()> {
        tracing::info!(%new_node_account_id, "adding one more node");
        match self {
            Nodes::Local { ctx, nodes } => {
                nodes.push(local::Node::run(ctx, new_node_account_id, account_sk, cfg).await?)
            }
            Nodes::Docker { ctx, nodes } => {
                nodes.push(containers::Node::run(ctx, new_node_account_id, account_sk, cfg).await?)
            }
        }

        Ok(())
    }

    pub async fn kill_node(&mut self, index: usize) -> anyhow::Result<()> {
        match self {
            Nodes::Local { nodes, .. } => {
                nodes[index].kill()?;
                nodes.remove(index);
            }
            Nodes::Docker { nodes, .. } => {
                nodes[index].kill();
                nodes.remove(index);
            }
        }

        // wait for the node to be removed from the network
        tokio::time::sleep(std::time::Duration::from_secs(1)).await;

        Ok(())
    }

    pub async fn triple_storage(&self, account_id: String) -> anyhow::Result<TripleNodeStorageBox> {
        let gcp_service = GcpService::init(&account_id, &self.ctx().storage_options).await?;
        Ok(storage::triple_storage::init(
            Some(&gcp_service),
            account_id,
        ))
    }

    pub async fn gcp_services(&self) -> anyhow::Result<Vec<GcpService>> {
        let mut gcp_services = Vec::new();
        match self {
            Nodes::Local { nodes, .. } => {
                for node in nodes {
                    gcp_services.push(
                        GcpService::init(&node.account_id, &self.ctx().storage_options).await?,
                    );
                }
            }
            Nodes::Docker { nodes, .. } => {
                for node in nodes {
                    gcp_services.push(
                        GcpService::init(&node.account_id, &self.ctx().storage_options).await?,
                    );
                }
            }
        }
        Ok(gcp_services)
    }
}

pub struct Context<'a> {
    pub docker_client: &'a DockerClient,
    pub docker_network: String,
    pub release: bool,

    pub localstack: crate::env::containers::LocalStack<'a>,
    pub lake_indexer: crate::env::containers::LakeIndexer<'a>,
    pub worker: Worker<Sandbox>,
    pub mpc_contract: Contract,
    pub datastore: crate::env::containers::Datastore<'a>,
    pub storage_options: storage::Options,
}

pub async fn setup(docker_client: &DockerClient) -> anyhow::Result<Context<'_>> {
    if !crate::mpc::build_multichain_contract().await?.success() {
        anyhow::bail!("failed to prebuild multichain contract");
    }

    let release = true;
    if !crate::mpc::build_multichain(release).await?.success() {
        anyhow::bail!("failed to prebuild multichain node service");
    }

    let docker_network = NETWORK;
    docker_client.create_network(docker_network).await?;

    let LakeIndexerCtx {
        localstack,
        lake_indexer,
        worker,
    } = initialize_lake_indexer(docker_client, docker_network).await?;

    let mpc_contract = worker
        .dev_deploy(&std::fs::read(format!(
            "{}/wasm32-unknown-unknown/release/mpc_contract.wasm",
            TARGET_CONTRACT_DIR
        ))?)
        .await?;
    tracing::info!(contract_id = %mpc_contract.id(), "deployed mpc contract");

    let gcp_project_id = "multichain-integration";
    let datastore =
        crate::env::containers::Datastore::run(docker_client, docker_network, gcp_project_id)
            .await?;

    let storage_options = mpc_recovery_node::storage::Options {
        env: "local-test".to_string(),
        gcp_project_id: "multichain-integration".to_string(),
        sk_share_secret_id: None,
        gcp_datastore_url: Some(datastore.local_address.clone()),
    };
    Ok(Context {
        docker_client,
        docker_network: docker_network.to_string(),
        release,
        localstack,
        lake_indexer,
        worker,
        mpc_contract,
        datastore,
        storage_options,
    })
}

pub async fn docker(cfg: MultichainConfig, docker_client: &DockerClient) -> anyhow::Result<Nodes> {
    let ctx = setup(docker_client).await?;

    let accounts =
        futures::future::join_all((0..cfg.nodes).map(|_| ctx.worker.dev_create_account()))
            .await
            .into_iter()
            .collect::<Result<Vec<_>, _>>()?;
    let mut node_futures = Vec::new();
    for account in &accounts {
        let node = containers::Node::run(&ctx, account.id(), account.secret_key(), &cfg);
        node_futures.push(node);
    }
    let nodes = futures::future::join_all(node_futures)
        .await
        .into_iter()
        .collect::<Result<Vec<_>, _>>()?;
    let candidates: HashMap<AccountId, CandidateInfo> = accounts
        .iter()
        .cloned()
        .zip(&nodes)
        .map(|(account, node)| {
            (
                account.id().clone(),
                CandidateInfo {
                    account_id: account.id().to_string().parse().unwrap(),
                    url: node.address.clone(),
                    cipher_pk: node.cipher_pk.to_bytes(),
                    sign_pk: node.sign_pk.to_string().parse().unwrap(),
                },
            )
        })
        .collect();
    ctx.mpc_contract
        .call("init")
        .args_json(json!({
            "threshold": cfg.threshold,
            "candidates": candidates
        }))
        .transact()
        .await?
        .into_result()?;

    Ok(Nodes::Docker { ctx, nodes })
}

pub async fn host(cfg: MultichainConfig, docker_client: &DockerClient) -> anyhow::Result<Nodes> {
    let ctx = setup(docker_client).await?;

    let accounts =
        futures::future::join_all((0..cfg.nodes).map(|_| ctx.worker.dev_create_account()))
            .await
            .into_iter()
            .collect::<Result<Vec<_>, _>>()?;
    let mut node_futures = Vec::with_capacity(cfg.nodes);
    for account in accounts.iter().take(cfg.nodes) {
        node_futures.push(local::Node::run(
            &ctx,
            account.id(),
            account.secret_key(),
            &cfg,
        ));
    }
    let nodes = futures::future::join_all(node_futures)
        .await
        .into_iter()
        .collect::<Result<Vec<_>, _>>()?;
    let candidates: HashMap<AccountId, CandidateInfo> = accounts
        .iter()
        .cloned()
        .zip(&nodes)
        .map(|(account, node)| {
            (
                account.id().clone(),
                CandidateInfo {
                    account_id: account.id().to_string().parse().unwrap(),
                    url: node.address.clone(),
                    cipher_pk: node.cipher_pk.to_bytes(),
                    sign_pk: node.account_sk.public_key().to_string().parse().unwrap(),
                },
            )
        })
        .collect();
    ctx.mpc_contract
        .call("init")
        .args_json(json!({
            "threshold": cfg.threshold,
            "candidates": candidates
        }))
        .transact()
        .await?
        .into_result()?;

    Ok(Nodes::Local { ctx, nodes })
}

pub async fn run(cfg: MultichainConfig, docker_client: &DockerClient) -> anyhow::Result<Nodes> {
    #[cfg(feature = "docker-test")]
    return docker(cfg, docker_client).await;

    #[cfg(not(feature = "docker-test"))]
    return host(cfg, docker_client).await;
}<|MERGE_RESOLUTION|>--- conflicted
+++ resolved
@@ -32,21 +32,14 @@
             nodes: 3,
             threshold: 2,
             triple_cfg: TripleConfig {
-<<<<<<< HEAD
-                min_triples: 2,
-                max_triples: 10,
-                max_concurrent_introduction: 2,
-                max_concurrent_generation: 10,
-            },
-            presig_cfg: PresignatureConfig {
-                min_presignatures: 2,
-                max_presignatures: 10,
-=======
                 min_triples: 8,
                 max_triples: 80,
                 max_concurrent_introduction: 8,
                 max_concurrent_generation: 24,
->>>>>>> 58935e41
+            },
+            presig_cfg: PresignatureConfig {
+                min_presignatures: 2,
+                max_presignatures: 20,
             },
         }
     }
