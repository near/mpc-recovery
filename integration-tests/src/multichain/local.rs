use crate::{mpc, util};
use async_process::Child;
use mpc_keys::hpke;
use near_workspaces::AccountId;

#[allow(dead_code)]
pub struct Node {
    pub address: String,
    node_id: usize,
    account: AccountId,
    pub account_sk: near_workspaces::types::SecretKey,
    pub cipher_pk: hpke::PublicKey,
    cipher_sk: hpke::SecretKey,

    // process held so it's not dropped. Once dropped, process will be killed.
    #[allow(unused)]
    process: Child,
}

impl Node {
    pub async fn run(
        ctx: &super::Context<'_>,
        node_id: u32,
        account: &AccountId,
        account_sk: &near_workspaces::types::SecretKey,
    ) -> anyhow::Result<Self> {
        let web_port = util::pick_unused_port().await?;
        let (cipher_sk, cipher_pk) = hpke::generate();
        let cli = mpc_recovery_node::cli::Cli::Start {
            node_id: node_id.into(),
            near_rpc: ctx.lake_indexer.rpc_host_address.clone(),
            mpc_contract_id: ctx.mpc_contract.id().clone(),
            account: account.clone(),
            account_sk: account_sk.to_string().parse()?,
            web_port,
            cipher_pk: hex::encode(cipher_pk.to_bytes()),
            cipher_sk: hex::encode(cipher_sk.to_bytes()),
            indexer_options: mpc_recovery_node::indexer::Options {
                s3_bucket: ctx.localstack.s3_bucket.clone(),
                s3_region: ctx.localstack.s3_region.clone(),
                s3_url: Some(ctx.localstack.s3_host_address.clone()),
                start_block_height: 0,
            },
<<<<<<< HEAD
            storage_options: mpc_recovery_node::storage::Options {
                gcp_project_id: None,
                sk_share_secret_id: None,
            },
=======
            my_address: None,
>>>>>>> b4a9eaa0
        };

        let mpc_node_id = format!("multichain/{node_id}");
        let process = mpc::spawn_multichain(ctx.release, &mpc_node_id, cli)?;
        let address = format!("http://127.0.0.1:{web_port}");
        tracing::info!("node is starting at {}", address);
        util::ping_until_ok(&address, 60).await?;
        tracing::info!("node started [node_id={node_id}, {address}]");

        Ok(Self {
            address,
            node_id: node_id as usize,
            account: account.clone(),
            account_sk: account_sk.clone(),
            cipher_pk,
            cipher_sk,
            process,
        })
    }
}<|MERGE_RESOLUTION|>--- conflicted
+++ resolved
@@ -41,14 +41,11 @@
                 s3_url: Some(ctx.localstack.s3_host_address.clone()),
                 start_block_height: 0,
             },
-<<<<<<< HEAD
+            my_address: None,
             storage_options: mpc_recovery_node::storage::Options {
                 gcp_project_id: None,
                 sk_share_secret_id: None,
             },
-=======
-            my_address: None,
->>>>>>> b4a9eaa0
         };
 
         let mpc_node_id = format!("multichain/{node_id}");
