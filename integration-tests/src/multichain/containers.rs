--- conflicted
+++ resolved
@@ -55,15 +55,8 @@
                 start_block_height: 0,
             },
             my_address: None,
-<<<<<<< HEAD
-            storage_options: mpc_recovery_node::storage::Options {
-                gcp_project_id: None,
-                sk_share_secret_id: None,
-            },
+            storage_options: storage_options.clone(),
             triple_stockpile: Some(triple_stockpile),
-=======
-            storage_options: storage_options.clone(),
->>>>>>> 076ceacc
         }
         .into_str_args();
         let image: GenericImage = GenericImage::new("near/mpc-recovery-node", "latest")
