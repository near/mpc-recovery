use ed25519_dalek::ed25519::signature::digest::{consts::U32, generic_array::GenericArray};
use mpc_keys::hpke;
use multi_party_eddsa::protocols::ExpandedKeyPair;
use near_workspaces::AccountId;
use testcontainers::{
    core::{ExecCommand, WaitFor},
    Container, GenericImage, RunnableImage,
};
use tracing;

pub struct Node<'a> {
    pub container: Container<'a, GenericImage>,
    pub address: String,
    pub local_address: String,
    pub cipher_pk: hpke::PublicKey,
    pub cipher_sk: hpke::SecretKey,
    pub sign_pk: near_workspaces::types::PublicKey,
}

pub struct NodeApi {
    pub address: String,
    pub node_id: usize,
    pub sk_share: ExpandedKeyPair,
    pub cipher_key: GenericArray<u8, U32>,
    pub gcp_project_id: String,
    pub gcp_datastore_local_url: String,
}

impl<'a> Node<'a> {
    // Container port used for the docker network, does not have to be unique
    const CONTAINER_PORT: u16 = 3000;

    pub async fn run(
        ctx: &super::Context<'a>,
        node_id: u32,
        account: &AccountId,
        account_sk: &near_workspaces::types::SecretKey,
    ) -> anyhow::Result<Node<'a>> {
        tracing::info!(node_id, "running node container");
        let (cipher_sk, cipher_pk) = hpke::generate();
        let args = mpc_recovery_node::cli::Cli::Start {
            node_id: node_id.into(),
            near_rpc: ctx.lake_indexer.rpc_host_address.clone(),
            mpc_contract_id: ctx.mpc_contract.id().clone(),
            account: account.clone(),
            account_sk: account_sk.to_string().parse()?,
            web_port: Self::CONTAINER_PORT,
            cipher_pk: hex::encode(cipher_pk.to_bytes()),
            cipher_sk: hex::encode(cipher_sk.to_bytes()),
            indexer_options: mpc_recovery_node::indexer::Options {
                s3_bucket: ctx.localstack.s3_bucket.clone(),
                s3_region: ctx.localstack.s3_region.clone(),
                s3_url: Some(ctx.localstack.s3_host_address.clone()),
                start_block_height: 0,
            },
<<<<<<< HEAD
            storage_options: mpc_recovery_node::storage::Options {
                gcp_project_id: None,
                sk_share_secret_id: None,
            },
=======
            my_address: None,
>>>>>>> b4a9eaa0
        }
        .into_str_args();
        let image: GenericImage = GenericImage::new("near/mpc-recovery-node", "latest")
            .with_wait_for(WaitFor::Nothing)
            .with_exposed_port(Self::CONTAINER_PORT)
            .with_env_var("RUST_LOG", "mpc_recovery_node=DEBUG")
            .with_env_var("RUST_BACKTRACE", "1");
        let image: RunnableImage<GenericImage> = (image, args).into();
        let image = image.with_network(&ctx.docker_network);
        let container = ctx.docker_client.cli.run(image);
        let ip_address = ctx
            .docker_client
            .get_network_ip_address(&container, &ctx.docker_network)
            .await?;
        let host_port = container.get_host_port_ipv4(Self::CONTAINER_PORT);

        container.exec(ExecCommand {
            cmd: format!("bash -c 'while [[ \"$(curl -s -o /dev/null -w ''%{{http_code}}'' localhost:{})\" != \"200\" ]]; do sleep 1; done'", Self::CONTAINER_PORT),
            ready_conditions: vec![WaitFor::message_on_stdout("node is ready to accept connections")]
        });

        let full_address = format!("http://{ip_address}:{}", Self::CONTAINER_PORT);
        tracing::info!(node_id, full_address, "node container is running");
        Ok(Node {
            container,
            address: full_address,
            local_address: format!("http://localhost:{host_port}"),
            cipher_pk,
            cipher_sk,
            sign_pk: account_sk.public_key(),
        })
    }
}<|MERGE_RESOLUTION|>--- conflicted
+++ resolved
@@ -53,14 +53,11 @@
                 s3_url: Some(ctx.localstack.s3_host_address.clone()),
                 start_block_height: 0,
             },
-<<<<<<< HEAD
+            my_address: None,
             storage_options: mpc_recovery_node::storage::Options {
                 gcp_project_id: None,
                 sk_share_secret_id: None,
             },
-=======
-            my_address: None,
->>>>>>> b4a9eaa0
         }
         .into_str_args();
         let image: GenericImage = GenericImage::new("near/mpc-recovery-node", "latest")
