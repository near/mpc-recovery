<<<<<<< HEAD
use std::{
    fs::{self, File},
    io::Write,
};

=======
use crate::containers::RelayerConfig;
>>>>>>> f95f57a1
use anyhow::Context;
use hyper::{Body, Client, Method, Request, StatusCode, Uri};
use near_workspaces::{types::SecretKey, AccountId};
use serde::{Deserialize, Serialize};
use std::{
    fs::{self, File},
    io::Write,
    path::{Path, PathBuf},
};
use toml::Value;

<<<<<<< HEAD
use crate::containers::RelayerConfig;
=======
const EXECUTABLE: &str = "mpc-recovery";
const EXECUTABLE_MULTICHAIN: &str = "mpc-recovery-node";
>>>>>>> f95f57a1

pub async fn post<U, Req: Serialize, Resp>(
    uri: U,
    request: Req,
) -> anyhow::Result<(StatusCode, Resp)>
where
    Uri: TryFrom<U>,
    <Uri as TryFrom<U>>::Error: Into<hyper::http::Error>,
    for<'de> Resp: Deserialize<'de>,
{
    let req = Request::builder()
        .method(Method::POST)
        .uri(uri)
        .header("content-type", "application/json")
        .body(Body::from(
            serde_json::to_string(&request).context("failed to serialize the request body")?,
        ))
        .context("failed to build the request")?;

    let client = Client::new();
    let response = client
        .request(req)
        .await
        .context("failed to send the request")?;
    let status = response.status();

    let data = hyper::body::to_bytes(response)
        .await
        .context("failed to read the response body")?;
    let response: Resp =
        serde_json::from_slice(&data).context("failed to deserialize the response body")?;

    Ok((status, response))
}

pub async fn get<U>(uri: U) -> anyhow::Result<StatusCode>
where
    Uri: TryFrom<U>,
    <Uri as TryFrom<U>>::Error: Into<hyper::http::Error>,
{
    let req = Request::builder()
        .method(Method::GET)
        .uri(uri)
        .header("content-type", "application/json")
        .body(Body::empty())
        .context("failed to build the request")?;

    let client = Client::new();
    let response = client
        .request(req)
        .await
        .context("failed to send the request")?;
    Ok(response.status())
}

#[derive(Deserialize, Serialize)]
struct KeyFile {
    account_id: String,
    public_key: String,
    private_key: String,
}

pub fn create_key_file(
    account_id: &AccountId,
    account_sk: &SecretKey,
    key_dir: &str,
) -> anyhow::Result<(), anyhow::Error> {
    create_key_file_with_filepath(
        account_id,
        account_sk,
        &format!("{key_dir}/{account_id}.json"),
    )
}

pub fn create_key_file_with_filepath(
    account_id: &AccountId,
    account_sk: &SecretKey,
    filepath: &str,
) -> anyhow::Result<(), anyhow::Error> {
    let key_file = KeyFile {
        account_id: account_id.to_string(),
        public_key: account_sk.public_key().to_string(),
        private_key: account_sk.to_string(),
    };
    let key_json_str = serde_json::to_string(&key_file).expect("Failed to serialize to JSON");
    let mut json_key_file = File::create(filepath).expect("Failed to create JSON key file");
    json_key_file
        .write_all(key_json_str.as_bytes())
        .expect("Failed to write to JSON key file");
    Ok(())
}

pub fn create_relayer_cofig_file(
    config: RelayerConfig,
    config_path: String,
) -> anyhow::Result<String, anyhow::Error> {
    let mut config_table = Value::Table(toml::value::Table::new());
    let table = config_table.as_table_mut().unwrap();

    table.insert(
        "ip_address".to_string(),
        Value::Array(
            config
                .ip_address
                .iter()
                .map(|ip| Value::Integer(i64::from(*ip)))
                .collect(),
        ),
    );
    table.insert("port".to_string(), Value::Integer(i64::from(config.port)));

    let relayer_account_id = config.relayer_account_id.to_string();

    table.insert(
        "relayer_account_id".to_string(),
        Value::String(relayer_account_id.clone()),
    );
    table.insert(
        "keys_filenames".to_string(),
        Value::Array(
            config
                .keys_filenames
                .iter()
                .map(|filename| Value::String(filename.to_string()))
                .collect(),
        ),
    );

    table.insert(
        "shared_storage_account_id".to_string(),
        Value::String(config.shared_storage_account_id.to_string()),
    );
    table.insert(
        "shared_storage_keys_filename".to_string(),
        Value::String(config.shared_storage_keys_filename),
    );

    table.insert(
        "whitelisted_contracts".to_string(),
        Value::Array(
            config
                .whitelisted_contracts
                .iter()
                .map(|account_id| Value::String(account_id.to_string()))
                .collect(),
        ),
    );
    table.insert(
        "whitelisted_delegate_action_receiver_ids".to_string(),
        Value::Array(
            config
                .whitelisted_delegate_action_receiver_ids
                .iter()
                .map(|account_id| Value::String(account_id.to_string()))
                .collect(),
        ),
    );

    table.insert(
        "redis_url".to_string(),
        Value::String(config.redis_url.to_string()),
    );
    table.insert(
        "social_db_contract_id".to_string(),
        Value::String(config.social_db_contract_id.to_string()),
    );

    table.insert(
        "rpc_url".to_string(),
        Value::String(config.rpc_url.to_string()),
    );
    table.insert(
        "wallet_url".to_string(),
        Value::String(config.wallet_url.to_string()),
    ); // not used
    table.insert(
        "explorer_transaction_url".to_string(),
        Value::String(config.explorer_transaction_url.to_string()),
    ); // not used
    table.insert("rpc_api_key".to_string(), Value::String(config.rpc_api_key)); // not used

    let mut file =
        File::create(&config_path).unwrap_or_else(|_| panic!("Failed to write to {}", config_path));
    let toml_string = toml::to_string(&config_table).expect("Failed to convert to TOML string");
    file.write_all(toml_string.as_bytes())
        .unwrap_or_else(|_| panic!("Failed to write to {}", config_path));

    let config_absolute_path = fs::canonicalize(&config_path)
        .unwrap_or_else(|_| panic!("Failed to get absolute path to {}", config_path));
    Ok(config_absolute_path
        .to_str()
        .expect("Failed to convert config file path to string")
        .to_string())
}

/// Request an unused port from the OS.
pub async fn pick_unused_port() -> anyhow::Result<u16> {
    // Port 0 means the OS gives us an unused port
    // Important to use localhost as using 0.0.0.0 leads to users getting brief firewall popups to
    // allow inbound connections on MacOS.
    let addr = std::net::SocketAddrV4::new(std::net::Ipv4Addr::LOCALHOST, 0);
    let listener = tokio::net::TcpListener::bind(addr).await?;
    let port = listener.local_addr()?.port();
    Ok(port)
}

pub async fn ping_until_ok(addr: &str, timeout: u64) -> anyhow::Result<()> {
    tokio::time::timeout(std::time::Duration::from_secs(timeout), async {
        loop {
            match get(addr).await {
                Ok(status) if status == StatusCode::OK => break,
                _ => tokio::time::sleep(std::time::Duration::from_millis(500)).await,
            }
        }
    })
    .await?;
    Ok(())
<<<<<<< HEAD
=======
}

pub fn target_dir() -> Option<PathBuf> {
    let mut out_dir = Path::new(std::env!("OUT_DIR"));
    loop {
        if out_dir.ends_with("target") {
            break Some(out_dir.to_path_buf());
        }

        match out_dir.parent() {
            Some(parent) => out_dir = parent,
            None => break None, // We've reached the root directory and didn't find "target"
        }
    }
}

pub fn executable(release: bool, executable: &str) -> Option<PathBuf> {
    let executable = target_dir()?
        .join(if release { "release" } else { "debug" })
        .join(executable);
    Some(executable)
}

pub fn spawn_mpc(release: bool, node: &str, args: &[String]) -> anyhow::Result<Child> {
    let executable = executable(release, EXECUTABLE)
        .with_context(|| format!("could not find target dir while starting {node} node"))?;

    Command::new(&executable)
        .args(args)
        .env("RUST_LOG", "mpc_recovery=INFO")
        .envs(std::env::vars())
        .stdout(Stdio::inherit())
        .stderr(Stdio::inherit())
        .kill_on_drop(true)
        .spawn()
        .with_context(|| format!("failed to run {node} node: {}", executable.display()))
}

pub fn spawn_mpc_multichain(release: bool, node: &str, args: &[String]) -> anyhow::Result<Child> {
    let executable = executable(release, EXECUTABLE_MULTICHAIN)
        .with_context(|| format!("could not find target dir while starting {node} node"))?;

    Command::new(&executable)
        .args(args)
        .env("RUST_LOG", "mpc_recovery_node=INFO")
        .envs(std::env::vars())
        .stdout(Stdio::inherit())
        .stderr(Stdio::inherit())
        .kill_on_drop(true)
        .spawn()
        .with_context(|| format!("failed to run {node} node: {}", executable.display()))
>>>>>>> f95f57a1
}<|MERGE_RESOLUTION|>--- conflicted
+++ resolved
@@ -1,29 +1,14 @@
-<<<<<<< HEAD
 use std::{
     fs::{self, File},
     io::Write,
 };
 
-=======
 use crate::containers::RelayerConfig;
->>>>>>> f95f57a1
 use anyhow::Context;
 use hyper::{Body, Client, Method, Request, StatusCode, Uri};
 use near_workspaces::{types::SecretKey, AccountId};
 use serde::{Deserialize, Serialize};
-use std::{
-    fs::{self, File},
-    io::Write,
-    path::{Path, PathBuf},
-};
 use toml::Value;
-
-<<<<<<< HEAD
-use crate::containers::RelayerConfig;
-=======
-const EXECUTABLE: &str = "mpc-recovery";
-const EXECUTABLE_MULTICHAIN: &str = "mpc-recovery-node";
->>>>>>> f95f57a1
 
 pub async fn post<U, Req: Serialize, Resp>(
     uri: U,
@@ -241,58 +226,4 @@
     })
     .await?;
     Ok(())
-<<<<<<< HEAD
-=======
-}
-
-pub fn target_dir() -> Option<PathBuf> {
-    let mut out_dir = Path::new(std::env!("OUT_DIR"));
-    loop {
-        if out_dir.ends_with("target") {
-            break Some(out_dir.to_path_buf());
-        }
-
-        match out_dir.parent() {
-            Some(parent) => out_dir = parent,
-            None => break None, // We've reached the root directory and didn't find "target"
-        }
-    }
-}
-
-pub fn executable(release: bool, executable: &str) -> Option<PathBuf> {
-    let executable = target_dir()?
-        .join(if release { "release" } else { "debug" })
-        .join(executable);
-    Some(executable)
-}
-
-pub fn spawn_mpc(release: bool, node: &str, args: &[String]) -> anyhow::Result<Child> {
-    let executable = executable(release, EXECUTABLE)
-        .with_context(|| format!("could not find target dir while starting {node} node"))?;
-
-    Command::new(&executable)
-        .args(args)
-        .env("RUST_LOG", "mpc_recovery=INFO")
-        .envs(std::env::vars())
-        .stdout(Stdio::inherit())
-        .stderr(Stdio::inherit())
-        .kill_on_drop(true)
-        .spawn()
-        .with_context(|| format!("failed to run {node} node: {}", executable.display()))
-}
-
-pub fn spawn_mpc_multichain(release: bool, node: &str, args: &[String]) -> anyhow::Result<Child> {
-    let executable = executable(release, EXECUTABLE_MULTICHAIN)
-        .with_context(|| format!("could not find target dir while starting {node} node"))?;
-
-    Command::new(&executable)
-        .args(args)
-        .env("RUST_LOG", "mpc_recovery_node=INFO")
-        .envs(std::env::vars())
-        .stdout(Stdio::inherit())
-        .stderr(Stdio::inherit())
-        .kill_on_drop(true)
-        .spawn()
-        .with_context(|| format!("failed to run {node} node: {}", executable.display()))
->>>>>>> f95f57a1
 }