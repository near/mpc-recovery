--- conflicted
+++ resolved
@@ -1,16 +1,9 @@
 use crate::{account, check, key, token, with_nodes, MpcCheck};
 use hyper::StatusCode;
-use mpc_recovery::{
-<<<<<<< HEAD
-    msg::{NewAccountResponse, SignRequest, SignResponse},
-    utils::sign_request_digest,
-=======
-    msg::{NewAccountRequest, NewAccountResponse},
-    transaction::CreateAccountOptions,
->>>>>>> 9b8b3ebe
-};
+use mpc_recovery::msg::NewAccountResponse;
 use multi_party_eddsa::protocols::ExpandedKeyPair;
-use std::time::Duration;
+use near_crypto::PublicKey;
+use std::{str::FromStr, time::Duration};
 use test_log::test;
 
 #[test(tokio::test)]
@@ -23,9 +16,7 @@
             let oidc_token = token::valid_random();
             let invalid_oidc_token = token::invalid();
 
-<<<<<<< HEAD
-            let (status_code, new_acc_response) = ctx
-                .leader_node
+            ctx.leader_node
                 .new_account_with_helper(
                     account_id.clone().to_string(),
                     PublicKey::from_str(&user_public_key.clone())?,
@@ -33,25 +24,12 @@
                     user_secret_key.clone(),
                     invalid_oidc_token.clone(),
                 )
-                .await?;
-            assert_eq!(status_code, StatusCode::UNAUTHORIZED);
-            assert!(matches!(new_acc_response, NewAccountResponse::Err { .. }));
-=======
-            ctx.leader_node
-                .new_account(NewAccountRequest {
-                    near_account_id: account_id.to_string(),
-                    create_account_options: create_account_options.clone(),
-                    oidc_token: token::invalid(),
-                    signature: None,
-                })
                 .await?
                 .assert_unauthorized()?;
->>>>>>> 9b8b3ebe
 
             // Check that the service is still available
             let new_acc_response = ctx
                 .leader_node
-<<<<<<< HEAD
                 .new_account_with_helper(
                     account_id.clone().to_string(),
                     PublicKey::from_str(&user_public_key.clone())?,
@@ -59,18 +37,9 @@
                     user_secret_key.clone(),
                     oidc_token.clone(),
                 )
-                .await?;
-            assert_eq!(status_code, StatusCode::OK);
-=======
-                .new_account(NewAccountRequest {
-                    near_account_id: account_id.to_string(),
-                    create_account_options,
-                    oidc_token: oidc_token.clone(),
-                    signature: None,
-                })
                 .await?
                 .assert_ok()?;
->>>>>>> 9b8b3ebe
+
             assert!(matches!(new_acc_response, NewAccountResponse::Ok {
                     create_account_options: _,
                     user_recovery_public_key: _,
@@ -131,9 +100,7 @@
             let user_public_key = user_secret_key.public_key().to_string();
             let oidc_token = token::valid_random();
 
-<<<<<<< HEAD
-            let (status_code, new_acc_response) = ctx
-                .leader_node
+            ctx.leader_node
                 .new_account_with_helper(
                     malformed_account_id.clone(),
                     PublicKey::from_str(&user_public_key.clone())?,
@@ -141,33 +108,14 @@
                     user_secret_key.clone(),
                     oidc_token.clone(),
                 )
-                .await?;
-            assert_eq!(status_code, StatusCode::BAD_REQUEST);
-            assert!(matches!(new_acc_response, NewAccountResponse::Err { .. }));
-=======
-            let create_account_options = CreateAccountOptions {
-                full_access_keys: Some(vec![user_public_key.clone().parse().unwrap()]),
-                limited_access_keys: None,
-                contract_bytes: None,
-            };
-
-            ctx.leader_node
-                .new_account(NewAccountRequest {
-                    near_account_id: malformed_account_id.to_string(),
-                    create_account_options: create_account_options.clone(),
-                    oidc_token: oidc_token.clone(),
-                    signature: None,
-                })
                 .await?
                 .assert_bad_request()?;
->>>>>>> 9b8b3ebe
 
             let account_id = account::random(ctx.worker)?;
 
             // Check that the service is still available
             let new_acc_response = ctx
                 .leader_node
-<<<<<<< HEAD
                 .new_account_with_helper(
                     account_id.clone().to_string(),
                     PublicKey::from_str(&user_public_key.clone())?,
@@ -175,18 +123,9 @@
                     user_secret_key.clone(),
                     oidc_token.clone(),
                 )
-                .await?;
-            assert_eq!(status_code, StatusCode::OK);
-=======
-                .new_account(NewAccountRequest {
-                    near_account_id: account_id.to_string(),
-                    create_account_options: create_account_options.clone(),
-                    oidc_token: oidc_token.clone(),
-                    signature: None,
-                })
                 .await?
                 .assert_ok()?;
->>>>>>> 9b8b3ebe
+
             assert!(matches!(new_acc_response, NewAccountResponse::Ok {
                     create_account_options: _,
                     user_recovery_public_key: _,
@@ -291,62 +230,6 @@
 // }
 
 #[test(tokio::test)]
-<<<<<<< HEAD
-async fn test_add_key_to_non_existing_account() -> anyhow::Result<()> {
-    with_nodes(1, |ctx| {
-        Box::pin(async move {
-            let account_id = account::random(ctx.worker)?;
-            let oidc_token = token::valid_random();
-            let user_secret_key = key::random_sk();
-            let user_public_key = user_secret_key.public_key().to_string();
-            let recovery_pk = key::random_pk();
-
-            let add_key_delegate_action = ctx.leader_node.get_add_key_delegate_action(
-                account_id.clone(),
-                PublicKey::from_str(&user_public_key)?,
-                PublicKey::from_str(&recovery_pk)?,
-                1, // random number
-                1, // random number
-            )?;
-
-            let digest = sign_request_digest(add_key_delegate_action.clone(), oidc_token.clone())?;
-            let frp_signature = match user_secret_key.sign(&digest) {
-                near_crypto::Signature::ED25519(k) => k,
-                _ => return Err(anyhow::anyhow!("Wrong signature type")),
-            };
-
-            let sign_request = SignRequest {
-                delegate_action: add_key_delegate_action.clone(),
-                oidc_token: oidc_token.clone(),
-                frp_signature,
-                frp_public_key: user_public_key,
-            };
-
-            let (status_code, sign_response) = ctx.leader_node.sign(sign_request).await?;
-
-            // Sign responce should now fail, since MPC recovery service is no aware if the account exist
-            match sign_response {
-                SignResponse::Ok { .. } => {}
-                _ => anyhow::bail!(
-                    "Unexpected error returned during sign call {:?}",
-                    sign_response
-                ),
-            }
-            assert_eq!(status_code, StatusCode::OK);
-
-            tokio::time::sleep(Duration::from_millis(2000)).await;
-
-            check::no_account(&ctx, &account_id).await?;
-
-            Ok(())
-        })
-    })
-    .await
-}
-
-#[test(tokio::test)]
-=======
->>>>>>> 9b8b3ebe
 async fn test_reject_new_pk_set() -> anyhow::Result<()> {
     with_nodes(2, |ctx| {
         Box::pin(async move {
