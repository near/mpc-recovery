--- conflicted
+++ resolved
@@ -21,28 +21,17 @@
 ) -> anyhow::Result<()> {
     // Claim OIDC token
     ctx.leader_node
-<<<<<<< HEAD
         .claim_oidc_with_helper(&user_oidc, &user_pk, &user_sk)
-=======
-        .claim_oidc_with_helper(user_oidc.clone(), user_pk.clone(), user_sk.clone())
->>>>>>> d774d85b
         .await?;
 
     // Create account
     let new_acc_response = ctx
         .leader_node
         .new_account_with_helper(
-<<<<<<< HEAD
-            user_id.to_string(), // ??
+            user_id.to_string(),
             user_pk.clone(),
             user_lak,
             user_sk,
-=======
-            user_id.to_string(),
-            user_pk.clone(),
-            user_lak,
-            user_sk.clone(),
->>>>>>> d774d85b
             user_oidc,
         )
         .await?
@@ -89,11 +78,7 @@
 ) -> anyhow::Result<PublicKey> {
     let recovery_pk = match ctx
         .leader_node
-<<<<<<< HEAD
         .user_credentials_with_helper(user_oidc.clone(), &user_sk, &user_sk.public_key())
-=======
-        .user_credentials_with_helper(user_oidc.clone(), user_sk.clone(), user_sk.public_key())
->>>>>>> d774d85b
         .await?
         .assert_ok()?
     {
@@ -119,13 +104,8 @@
             user_oidc,
             new_user_pk.clone(),
             user_recovery_pk.clone(),
-<<<<<<< HEAD
             &user_sk,
             &user_sk.public_key(),
-=======
-            user_sk.clone(),
-            user_sk.public_key(),
->>>>>>> d774d85b
         )
         .await?
         .assert_ok()?;
