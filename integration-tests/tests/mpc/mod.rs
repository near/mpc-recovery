--- conflicted
+++ resolved
@@ -21,28 +21,17 @@
 ) -> anyhow::Result<()> {
     // Claim OIDC token
     ctx.leader_node
-<<<<<<< HEAD
         .claim_oidc_with_helper(&user_oidc, &user_pk, &user_sk)
-=======
-        .claim_oidc_with_helper(user_oidc.clone(), user_pk.clone(), user_sk.clone())
->>>>>>> b4611ae8
         .await?;
 
     // Create account
     let new_acc_response = ctx
         .leader_node
         .new_account_with_helper(
-<<<<<<< HEAD
             user_id.to_string(), // ??
             user_pk.clone(),
             user_lak,
             user_sk,
-=======
-            user_id.to_string(),
-            user_pk.clone(),
-            user_lak,
-            user_sk.clone(),
->>>>>>> b4611ae8
             user_oidc,
         )
         .await?
@@ -89,11 +78,7 @@
 ) -> anyhow::Result<PublicKey> {
     let recovery_pk = match ctx
         .leader_node
-<<<<<<< HEAD
         .user_credentials_with_helper(user_oidc.clone(), &user_sk, &user_sk.public_key())
-=======
-        .user_credentials_with_helper(user_oidc.clone(), user_sk.clone(), user_sk.public_key())
->>>>>>> b4611ae8
         .await?
         .assert_ok()?
     {
@@ -114,22 +99,13 @@
 ) -> anyhow::Result<PublicKey> {
     let new_user_pk = pk_to_add.unwrap_or_else(key::random_pk);
     ctx.leader_node
-<<<<<<< HEAD
-        .add_key(
-=======
         .add_key_with_helper(
->>>>>>> b4611ae8
             user_id.clone(),
             user_oidc,
             new_user_pk.clone(),
             user_recovery_pk.clone(),
-<<<<<<< HEAD
             &user_sk,
             &user_sk.public_key(),
-=======
-            user_sk.clone(),
-            user_sk.public_key(),
->>>>>>> b4611ae8
         )
         .await?
         .assert_ok()?;
