use crate::{account, check, key, token, with_nodes, MpcCheck, TestContext};
use anyhow::anyhow;
use hyper::StatusCode;
use mpc_recovery::{
    gcp::value::{FromValue, IntoValue},
    msg::{NewAccountResponse, UserCredentialsResponse},
    sign_node::user_credentials::EncryptedUserCredentials,
    transaction::LimitedAccessKey,
};
use near_crypto::{PublicKey, SecretKey};
use std::{collections::HashMap, str::FromStr, time::Duration};
use workspaces::{types::AccessKeyPermission, AccountId};

use test_log::test;
#[test(tokio::test)]
async fn test_basic_front_running_protection() -> anyhow::Result<()> {
    with_nodes(3, |ctx| {
        Box::pin(async move {
            // Preparing user credentials
            let account_id = account::random(ctx.worker)?;

            let user_secret_key =
                near_crypto::SecretKey::from_random(near_crypto::KeyType::ED25519);
            let user_public_key = user_secret_key.public_key();
            let oidc_token = token::valid_random();

            // Claim OIDC token
            ctx.leader_node
                .claim_oidc_with_helper(
                    oidc_token.clone(),
                    user_public_key.clone(),
                    user_secret_key.clone(),
                )
                .await?;

            // Create account
            let new_acc_response = ctx
                .leader_node
                .new_account_with_helper(
                    account_id.clone().to_string(),
                    PublicKey::from_str(&user_public_key.clone().to_string())?,
                    None,
                    user_secret_key.clone(),
                    oidc_token.clone(),
                )
                .await?
                .assert_ok()?;

            // Check account creation status
            assert!(matches!(new_acc_response, NewAccountResponse::Ok {
                    create_account_options: _,
                    user_recovery_public_key: _,
                    near_account_id: acc_id,
                } if acc_id == account_id.to_string()
            ));

            tokio::time::sleep(Duration::from_millis(2000)).await;
            check::access_key_exists(&ctx, &account_id, &user_public_key.to_string()).await?;

            // Add new FA key with front running protection (negative, wrong signature)
            // TODO: add exaample with front running protection signature (bad one)

            // Add new FA key with front running protection (positive)
            // TODO: add front running protection signature

            // Get recovery PK with proper FRP signature
            let recovery_pk = match ctx
                .leader_node
                .user_credentials_with_helper(
                    oidc_token.clone(),
                    user_secret_key.clone(),
                    user_secret_key.clone().public_key(),
                )
                .await?
                .assert_ok()?
            {
                UserCredentialsResponse::Ok { recovery_pk } => PublicKey::from_str(&recovery_pk)?,
                UserCredentialsResponse::Err { msg } => {
                    return Err(anyhow::anyhow!("error response: {}", msg))
                }
            };

            // Add key with bad FRP signature should fail
            let new_user_public_key = key::random_pk();

            let bad_user_sk = key::random_sk();

            ctx.leader_node
                .add_key_with_helper(
                    account_id.clone(),
                    oidc_token.clone(),
                    new_user_public_key.parse()?,
                    recovery_pk.clone(),
                    bad_user_sk.clone(),
                    user_public_key.clone(),
                )
                .await?
                .assert_unauthorized()?;

            // Add key with proper FRP signature should succeed
            ctx.leader_node
                .add_key_with_helper(
                    account_id.clone(),
                    oidc_token.clone(),
                    new_user_public_key.parse()?,
                    recovery_pk,
                    user_secret_key,
                    user_public_key,
                )
                .await?
                .assert_ok()?;

            tokio::time::sleep(Duration::from_millis(2000)).await;
            check::access_key_exists(&ctx, &account_id, &new_user_public_key).await?;

            Ok(())
        })
    })
    .await
}

async fn new_random_account(
    ctx: &crate::TestContext<'_>,
) -> anyhow::Result<(
    workspaces::AccountId,
    near_crypto::SecretKey,
    PublicKey,
    String,
)> {
    let account_id = account::random(ctx.worker)?;
    let user_secret_key = key::random_sk();
    let user_public_key = user_secret_key.public_key();
    let oidc_token = token::valid_random();

    // Claim OIDC token
    ctx.leader_node
        .claim_oidc_with_helper(
            oidc_token.clone(),
            user_public_key.clone(),
            user_secret_key.clone(),
        )
        .await?;

    // Create account
    let new_acc_response = ctx
        .leader_node
        .new_account_with_helper(
            account_id.clone().to_string(),
            user_public_key.clone(),
            None,
            user_secret_key.clone(),
            oidc_token.clone(),
        )
        .await?
        .assert_ok()?;

    assert!(matches!(new_acc_response, NewAccountResponse::Ok {
            create_account_options: _,
            user_recovery_public_key: _,
            near_account_id: acc_id,
        } if acc_id == account_id.to_string()
    ));

    Ok((account_id, user_secret_key, user_public_key, oidc_token))
}

async fn fetch_recovery_pk(
    ctx: &TestContext<'_>,
    user_sk: &SecretKey,
    user_oidc: String,
) -> anyhow::Result<PublicKey> {
    let recovery_pk = match ctx
        .leader_node
        .user_credentials_with_helper(user_oidc.clone(), user_sk.clone(), user_sk.public_key())
        .await?
        .assert_ok()?
    {
        UserCredentialsResponse::Ok { recovery_pk } => PublicKey::from_str(&recovery_pk)?,
        UserCredentialsResponse::Err { msg } => anyhow::bail!("error response: {}", msg),
    };
    Ok(recovery_pk)
}

async fn add_pk_and_check_validity(
    ctx: &TestContext<'_>,
    user_id: &AccountId,
    user_sk: &SecretKey,
    user_pk: &PublicKey,
    user_oidc: String,
    user_recovery_pk: &PublicKey,
    pk_to_add: Option<String>,
) -> anyhow::Result<String> {
    let new_user_pk = pk_to_add.unwrap_or_else(key::random_pk);
    ctx.leader_node
        .add_key(
            user_id.clone(),
            user_oidc,
            new_user_pk.parse()?,
            user_recovery_pk.clone(),
            user_sk.clone(),
            user_pk.clone(),
        )
        .await?
        .assert_ok()?;
    tokio::time::sleep(Duration::from_millis(2000)).await;
    check::access_key_exists(ctx, user_id, &new_user_pk).await?;
    Ok(new_user_pk)
}

#[test(tokio::test)]
async fn test_basic_action() -> anyhow::Result<()> {
    with_nodes(3, |ctx| {
        Box::pin(async move {
            let (account_id, user_secret_key, user_public_key, oidc_token) =
                new_random_account(&ctx).await?;
            tokio::time::sleep(Duration::from_millis(2000)).await;
            check::access_key_exists(&ctx, &account_id, &user_public_key.clone().to_string())
                .await?;

            // Add key
<<<<<<< HEAD
            let recovery_pk = fetch_recovery_pk(&ctx, &user_secret_key, oidc_token.clone()).await?;
            let new_user_public_key = add_pk_and_check_validity(
                &ctx,
                &account_id,
                &user_secret_key,
                &user_public_key,
                oidc_token.clone(),
                &recovery_pk,
                None,
            )
            .await?;

            // Adding the same key should now fail
            add_pk_and_check_validity(
                &ctx,
                &account_id,
                &user_secret_key,
                &user_public_key,
                oidc_token.clone(),
                &recovery_pk,
                Some(new_user_public_key),
            )
            .await?;
=======
            let recovery_pk = match ctx
                .leader_node
                .user_credentials_with_helper(
                    oidc_token.clone(),
                    user_secret_key.clone(),
                    user_secret_key.clone().public_key(),
                )
                .await?
                .assert_ok()?
            {
                UserCredentialsResponse::Ok { recovery_pk } => PublicKey::from_str(&recovery_pk)?,
                UserCredentialsResponse::Err { msg } => {
                    return Err(anyhow::anyhow!("error response: {}", msg))
                }
            };

            let new_user_public_key = key::random_pk();

            ctx.leader_node
                .add_key_with_helper(
                    account_id.clone(),
                    oidc_token.clone(),
                    new_user_public_key.parse()?,
                    recovery_pk.clone(),
                    user_secret_key.clone(),
                    user_public_key.clone(),
                )
                .await?
                .assert_ok()?;

            tokio::time::sleep(Duration::from_millis(2000)).await;

            check::access_key_exists(&ctx, &account_id, &new_user_public_key).await?;

            // Adding the same key should now fail
            ctx.leader_node
                .add_key_with_helper(
                    account_id.clone(),
                    oidc_token,
                    new_user_public_key.parse()?,
                    recovery_pk.clone(),
                    user_secret_key.clone(),
                    user_public_key.clone(),
                )
                .await?
                .assert_ok()?;

            tokio::time::sleep(Duration::from_millis(2000)).await;

            check::access_key_exists(&ctx, &account_id, &new_user_public_key).await?;
>>>>>>> 7ec25409

            Ok(())
        })
    })
    .await
}

#[test(tokio::test)]
async fn test_random_recovery_keys() -> anyhow::Result<()> {
    with_nodes(3, |ctx| {
        Box::pin(async move {
            let account_id = account::random(ctx.worker)?;
            let user_full_access_sk = key::random_sk();
            let user_full_access_pk = user_full_access_sk.public_key();
            let oidc_token = token::valid_random();

            ctx.leader_node
                .claim_oidc_with_helper(
                    oidc_token.clone(),
                    user_full_access_pk.clone(),
                    user_full_access_sk.clone(),
                )
                .await?;

            let user_limited_access_key = LimitedAccessKey {
                public_key: key::random_pk().parse().unwrap(),
                allowance: "100".to_string(),
                receiver_id: account::random(ctx.worker)?.to_string().parse().unwrap(), // TODO: type issues here
                method_names: "method_names".to_string(),
            };

            ctx.leader_node
                .new_account_with_helper(
                    account_id.clone().to_string(),
                    user_full_access_pk.clone(),
                    Some(user_limited_access_key.clone()),
                    user_full_access_sk.clone(),
                    oidc_token.clone(),
                )
                .await?
                .assert_ok()?;

            tokio::time::sleep(Duration::from_millis(2000)).await;

            let access_keys = ctx.worker.view_access_keys(&account_id).await?;

            let recovery_full_access_key1 = access_keys
                .clone()
                .into_iter()
                .find(|ak| {
                    ak.public_key.to_string() != user_full_access_pk.to_string()
                        && ak.public_key.to_string()
                            != user_limited_access_key.public_key.to_string()
                })
                .ok_or_else(|| anyhow::anyhow!("missing recovery access key"))?;

            match recovery_full_access_key1.access_key.permission {
                AccessKeyPermission::FullAccess => (),
                AccessKeyPermission::FunctionCall(_) => {
                    return Err(anyhow!(
                        "Got a limited access key when we expected a full access key"
                    ))
                }
            };

            let la_key = access_keys
                .into_iter()
                .find(|ak| {
                    ak.public_key.to_string() == user_limited_access_key.public_key.to_string()
                })
                .ok_or_else(|| anyhow::anyhow!("missing limited access key"))?;

            match la_key.access_key.permission {
                AccessKeyPermission::FullAccess => {
                    return Err(anyhow!(
                        "Got a full access key when we expected a limited access key"
                    ))
                }
                AccessKeyPermission::FunctionCall(fc) => {
                    assert_eq!(
                        fc.receiver_id,
                        user_limited_access_key.receiver_id.to_string()
                    );
                    assert_eq!(
                        fc.method_names.first().unwrap(),
                        &user_limited_access_key.method_names.to_string()
                    );
                }
            };

            // Generate another user
            let account_id = account::random(ctx.worker)?;
            let user_secret_key = key::random_sk();
            let user_public_key = user_secret_key.public_key();
            let oidc_token = token::valid_random();

            ctx.leader_node
                .claim_oidc_with_helper(
                    oidc_token.clone(),
                    user_public_key.clone(),
                    user_secret_key.clone(),
                )
                .await?;

            ctx.leader_node
                .new_account_with_helper(
                    account_id.clone().to_string(),
                    user_public_key.clone(),
                    None,
                    user_secret_key.clone(),
                    oidc_token.clone(),
                )
                .await?
                .assert_ok()?;

            tokio::time::sleep(Duration::from_millis(2000)).await;

            let access_keys = ctx.worker.view_access_keys(&account_id).await?;
            let recovery_full_access_key2 = access_keys
                .into_iter()
                .find(|ak| ak.public_key.to_string() != user_public_key.to_string())
                .ok_or_else(|| anyhow::anyhow!("missing recovery access key"))?;

            assert_ne!(
                recovery_full_access_key1.public_key, recovery_full_access_key2.public_key,
                "MPC recovery should generate random recovery keys for each user"
            );

            Ok(())
        })
    })
    .await
}

#[test(tokio::test)]
async fn test_accept_existing_pk_set() -> anyhow::Result<()> {
    with_nodes(1, |ctx| {
        Box::pin(async move {
            // Signer node is already initialized with the pk set, but we should be able to get a
            // positive response by providing the same pk set as it already has.
            let (status_code, result) = ctx.signer_nodes[0]
                .accept_pk_set(mpc_recovery::msg::AcceptNodePublicKeysRequest {
                    public_keys: ctx.pk_set.clone(),
                })
                .await?;
            assert_eq!(status_code, StatusCode::OK);
            assert!(matches!(result, Ok(_)));

            Ok(())
        })
    })
    .await
}

#[test(tokio::test)]
async fn test_rotate_node_keys() -> anyhow::Result<()> {
    with_nodes(3, |ctx| {
        Box::pin(async move {
            let (account_id, user_sk, user_pk, oidc_token) = new_random_account(&ctx).await?;
            tokio::time::sleep(Duration::from_millis(2000)).await;
            check::access_key_exists(&ctx, &account_id, &user_pk.to_string())
                .await?;

            // Add key
            let recovery_pk = fetch_recovery_pk(&ctx, &user_sk, oidc_token.clone()).await?;
            add_pk_and_check_validity(
                &ctx,
                &account_id,
                &user_sk,
                &user_pk,
                oidc_token.clone(),
                &recovery_pk,
                None,
            )
            .await?;

            // Fetch current entities to be compared later.
            let gcp_service = ctx.gcp_service().await?;
            let old_entities = gcp_service
                .fetch_entities::<mpc_recovery::sign_node::user_credentials::EncryptedUserCredentials>()
                .await
                .unwrap()
                .into_iter()
                .map(|entity| {
                    let entity = entity.entity.unwrap();
                    (entity.key.as_ref().unwrap().path.as_ref().unwrap()[0].name.as_ref().unwrap().clone(), entity)
                })
                .collect::<HashMap<_, _>>();

            // Generate a new set of ciphers to rotate out each node:
            let mpc_recovery::GenerateResult { secrets, .. } = mpc_recovery::generate(3);

            let mut ciphers = HashMap::new();
            // Rotate out with new the cipher.
            for ((_sk_share, new_cipher), sign_node) in secrets.iter().zip(ctx.signer_nodes) {
                let cipher_pair = sign_node.run_rotate_node_key(new_cipher).await?;
                ciphers.insert(sign_node.node_id, cipher_pair);
            }

            let mut new_entities = gcp_service
                .fetch_entities::<mpc_recovery::sign_node::user_credentials::EncryptedUserCredentials>()
                .await
                .unwrap()
                .into_iter()
                .map(|entity| {
                    let entity = entity.entity.unwrap();
                    (entity.key.as_ref().unwrap().path.as_ref().unwrap()[0].name.as_ref().unwrap().clone(), entity)
                })
                .collect::<HashMap<_, _>>();

            // Check whether node-key rotation was successful or not
            assert_eq!(old_entities.len(), new_entities.len());
            for (path, old_entity) in old_entities.into_iter() {
                let node_id = path.split('/').next().unwrap().parse::<usize>()?;
                let (old_cipher, new_cipher) = ciphers.get(&node_id).unwrap();

                let old_cred = EncryptedUserCredentials::from_value(old_entity.into_value())?;
                let new_entity = new_entities.remove(&path).unwrap();
                let new_cred = EncryptedUserCredentials::from_value(new_entity.into_value())?;

                // Once rotated, the key pairs should not be equal as they use different cipher keys:
                assert_ne!(old_cred.encrypted_key_pair, new_cred.encrypted_key_pair);

                // Make sure that the actual key pairs are still the same after cipher rotation:
                let old_key_pair = old_cred
                    .decrypt_key_pair(old_cipher)
                    .map_err(|e| anyhow::anyhow!(e))?;
                let new_key_pair = new_cred
                    .decrypt_key_pair(new_cipher)
                    .map_err(|e| anyhow::anyhow!(e))?;
                assert_eq!(old_key_pair.public_key, new_key_pair.public_key);
            }

            Ok(())
        })
    })
    .await
}<|MERGE_RESOLUTION|>--- conflicted
+++ resolved
@@ -192,7 +192,7 @@
 ) -> anyhow::Result<String> {
     let new_user_pk = pk_to_add.unwrap_or_else(key::random_pk);
     ctx.leader_node
-        .add_key(
+        .add_key_with_helper(
             user_id.clone(),
             user_oidc,
             new_user_pk.parse()?,
@@ -218,7 +218,6 @@
                 .await?;
 
             // Add key
-<<<<<<< HEAD
             let recovery_pk = fetch_recovery_pk(&ctx, &user_secret_key, oidc_token.clone()).await?;
             let new_user_public_key = add_pk_and_check_validity(
                 &ctx,
@@ -242,58 +241,6 @@
                 Some(new_user_public_key),
             )
             .await?;
-=======
-            let recovery_pk = match ctx
-                .leader_node
-                .user_credentials_with_helper(
-                    oidc_token.clone(),
-                    user_secret_key.clone(),
-                    user_secret_key.clone().public_key(),
-                )
-                .await?
-                .assert_ok()?
-            {
-                UserCredentialsResponse::Ok { recovery_pk } => PublicKey::from_str(&recovery_pk)?,
-                UserCredentialsResponse::Err { msg } => {
-                    return Err(anyhow::anyhow!("error response: {}", msg))
-                }
-            };
-
-            let new_user_public_key = key::random_pk();
-
-            ctx.leader_node
-                .add_key_with_helper(
-                    account_id.clone(),
-                    oidc_token.clone(),
-                    new_user_public_key.parse()?,
-                    recovery_pk.clone(),
-                    user_secret_key.clone(),
-                    user_public_key.clone(),
-                )
-                .await?
-                .assert_ok()?;
-
-            tokio::time::sleep(Duration::from_millis(2000)).await;
-
-            check::access_key_exists(&ctx, &account_id, &new_user_public_key).await?;
-
-            // Adding the same key should now fail
-            ctx.leader_node
-                .add_key_with_helper(
-                    account_id.clone(),
-                    oidc_token,
-                    new_user_public_key.parse()?,
-                    recovery_pk.clone(),
-                    user_secret_key.clone(),
-                    user_public_key.clone(),
-                )
-                .await?
-                .assert_ok()?;
-
-            tokio::time::sleep(Duration::from_millis(2000)).await;
-
-            check::access_key_exists(&ctx, &account_id, &new_user_public_key).await?;
->>>>>>> 7ec25409
 
             Ok(())
         })
