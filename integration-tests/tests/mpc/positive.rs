use std::collections::HashMap;

use crate::mpc::{add_pk_and_check_validity, fetch_recovery_pk, new_random_account};
use crate::{account, key, with_nodes, MpcCheck, TestContext};

use futures::stream::FuturesUnordered;
use hyper::StatusCode;
use workspaces::types::AccessKeyPermission;

use mpc_recovery::{
    gcp::value::{FromValue, IntoValue},
    sign_node::user_credentials::EncryptedUserCredentials,
    transaction::LimitedAccessKey,
};

use test_log::test;
#[test(tokio::test)]
async fn test_basic_front_running_protection() -> anyhow::Result<()> {
    with_nodes(3, |ctx| async move {
        let (account_id, user_secret_key, oidc_token) = new_random_account(&ctx, None).await?;

        // Get recovery PK with proper FRP signature
        let recovery_pk = fetch_recovery_pk(&ctx, &user_secret_key, &oidc_token).await?;

        // Add key with bad FRP signature should fail
        let new_user_public_key = key::random_pk();
        let bad_user_sk = key::random_sk();
        ctx.leader_node
            .add_key_with_helper(
                &account_id,
                &oidc_token,
                &new_user_public_key,
                &recovery_pk,
                &bad_user_sk,
                &user_secret_key.public_key(),
            )
            .await?
            .assert_unauthorized()?;

        // Add key with proper FRP signature should succeed
        add_pk_and_check_validity(
            &ctx,
            &account_id,
            &user_secret_key,
            &oidc_token,
            &recovery_pk,
            Some(new_user_public_key),
        )
        .await?;

        Ok(())
    })
    .await
}

#[test(tokio::test)]
async fn test_basic_action() -> anyhow::Result<()> {
<<<<<<< HEAD
    with_nodes(3, |ctx| async move {
        let (account_id, user_secret_key, oidc_token) = new_random_account(&ctx, None).await?;

        // Add key
        let recovery_pk = fetch_recovery_pk(&ctx, &user_secret_key, &oidc_token).await?;
        let new_user_public_key = add_pk_and_check_validity(
            &ctx,
            &account_id,
            &user_secret_key,
            &oidc_token,
            &recovery_pk,
            None,
        )
        .await?;

        // Adding the same key should now fail
        add_pk_and_check_validity(
            &ctx,
            &account_id,
            &user_secret_key,
            &oidc_token,
            &recovery_pk,
            Some(new_user_public_key),
        )
        .await?;

        Ok(())
    })
    .await
=======
    with_nodes(3, |ctx| Box::pin(async move { basic_action(&ctx).await })).await
>>>>>>> 330d4205
}

#[test(tokio::test)]
async fn test_random_recovery_keys() -> anyhow::Result<()> {
<<<<<<< HEAD
    with_nodes(3, |ctx| async move {
        let user_limited_access_key = LimitedAccessKey {
            public_key: key::random_pk(),
            allowance: "100".to_string(),
            receiver_id: account::random(&ctx.worker)?,
            method_names: "method_names".to_string(),
        };

        let (account_id, user_full_access_sk, _) =
            new_random_account(&ctx, Some(user_limited_access_key.clone())).await?;
        let user_full_access_pk = user_full_access_sk.public_key();
        let access_keys = ctx.worker.view_access_keys(&account_id).await?;

        let recovery_full_access_key1 = access_keys
            .clone()
            .into_iter()
            .find(|ak| {
                ak.public_key.key_data() != user_full_access_pk.key_data()
                    && ak.public_key.key_data() != user_limited_access_key.public_key.key_data()
            })
            .ok_or_else(|| anyhow::anyhow!("missing recovery access key"))?;

        match recovery_full_access_key1.access_key.permission {
            AccessKeyPermission::FullAccess => (),
            AccessKeyPermission::FunctionCall(_) => {
                anyhow::bail!("Got a limited access key when we expected a full access key")
            }
        };
=======
    with_nodes(3, |ctx| {
        Box::pin(async move {
            let user_limited_access_key = LimitedAccessKey {
                public_key: key::random_pk(),
                allowance: "100".to_string(),
                receiver_id: account::random(&ctx.worker)?,
                method_names: "method_names".to_string(),
            };

            let (account_id, user_full_access_sk, _) =
                new_random_account(&ctx, Some(user_limited_access_key.clone())).await?;
            let user_full_access_pk = user_full_access_sk.public_key();
            let access_keys = ctx.worker.view_access_keys(&account_id).await?;

            let recovery_full_access_key1 = access_keys
                .clone()
                .into_iter()
                .find(|ak| {
                    ak.public_key.key_data() != user_full_access_pk.key_data()
                        && ak.public_key.key_data() != user_limited_access_key.public_key.key_data()
                })
                .ok_or_else(|| anyhow::anyhow!("missing recovery access key"))?;
>>>>>>> 330d4205

        let la_key = access_keys
            .into_iter()
            .find(|ak| ak.public_key.key_data() == user_limited_access_key.public_key.key_data())
            .ok_or_else(|| anyhow::anyhow!("missing limited access key"))?;

        match la_key.access_key.permission {
            AccessKeyPermission::FullAccess => {
                anyhow::bail!("Got a full access key when we expected a limited access key")
            }
            AccessKeyPermission::FunctionCall(fc) => {
                assert_eq!(
                    fc.receiver_id,
                    user_limited_access_key.receiver_id.to_string()
                );
                assert_eq!(
                    fc.method_names.first().unwrap(),
                    &user_limited_access_key.method_names.to_string()
                );
            }
        };

        // Generate another user
        let (account_id, user_secret_key, _) =
            new_random_account(&ctx, Some(user_limited_access_key.clone())).await?;
        let user_public_key = user_secret_key.public_key();

        let access_keys = ctx.worker.view_access_keys(&account_id).await?;
        let recovery_full_access_key2 = access_keys
            .into_iter()
            .find(|ak| ak.public_key.key_data() != user_public_key.key_data())
            .ok_or_else(|| anyhow::anyhow!("missing recovery access key"))?;

        assert_ne!(
            recovery_full_access_key1.public_key, recovery_full_access_key2.public_key,
            "MPC recovery should generate random recovery keys for each user"
        );

        Ok(())
    })
    .await
}

#[test(tokio::test)]
async fn test_accept_existing_pk_set() -> anyhow::Result<()> {
    with_nodes(1, |ctx| async move {
        // Signer node is already initialized with the pk set, but we should be able to get a
        // positive response by providing the same pk set as it already has.
        let (status_code, result) = ctx.signer_nodes[0]
            .accept_pk_set(mpc_recovery::msg::AcceptNodePublicKeysRequest {
                public_keys: ctx.pk_set.clone(),
            })
            .await?;
        assert_eq!(status_code, StatusCode::OK);
        assert!(result.is_ok());

        Ok(())
    })
    .await
}

#[test(tokio::test)]
async fn test_rotate_node_keys() -> anyhow::Result<()> {
    with_nodes(3, |ctx| async move {
        let (account_id, user_sk, oidc_token) = new_random_account(&ctx, None).await?;

        // Add key
        let recovery_pk = fetch_recovery_pk(&ctx, &user_sk, &oidc_token).await?;
        add_pk_and_check_validity(&ctx, &account_id, &user_sk, &oidc_token, &recovery_pk, None)
            .await?;

        // Fetch current entities to be compared later.
        let gcp_service = ctx.gcp_service().await?;
        let old_entities = gcp_service
            .fetch_entities::<mpc_recovery::sign_node::user_credentials::EncryptedUserCredentials>()
            .await
            .unwrap()
            .into_iter()
            .map(|entity| {
                let entity = entity.entity.unwrap();
                (
                    entity.key.as_ref().unwrap().path.as_ref().unwrap()[0]
                        .name
                        .as_ref()
                        .unwrap()
                        .clone(),
                    entity,
                )
            })
            .collect::<HashMap<_, _>>();

        // Generate a new set of ciphers to rotate out each node:
        let mut counter = 0;
        let mpc_recovery::GenerateResult { secrets, .. } = loop {
            let result = mpc_recovery::generate(3);
            let all_diff = result
                .secrets
                .iter()
                .zip(ctx.signer_nodes.iter())
                .all(|((_, new_cipher), signer_node)| signer_node.cipher_key != *new_cipher);

            if all_diff {
                break result;
            }

            counter += 1;
            if counter == 5 {
                panic!("Failed to generate a new set of ciphers after 5 tries");
            }
        };

        let mut ciphers = HashMap::new();
        // Rotate out with new the cipher.
        for ((_sk_share, new_cipher), sign_node) in secrets.iter().zip(ctx.signer_nodes) {
            let cipher_pair = sign_node.run_rotate_node_key(new_cipher).await?;
            ciphers.insert(sign_node.node_id, cipher_pair);
        }

        // Sleep a little so that the entities are updated in the datastore.
        tokio::time::sleep(std::time::Duration::from_secs(2)).await;

        let mut new_entities = gcp_service
            .fetch_entities::<mpc_recovery::sign_node::user_credentials::EncryptedUserCredentials>()
            .await
            .unwrap()
            .into_iter()
            .map(|entity| {
                let entity = entity.entity.unwrap();
                (
                    entity.key.as_ref().unwrap().path.as_ref().unwrap()[0]
                        .name
                        .as_ref()
                        .unwrap()
                        .clone(),
                    entity,
                )
            })
            .collect::<HashMap<_, _>>();

        // Check whether node-key rotation was successful or not
        assert_eq!(old_entities.len(), new_entities.len());
        for (path, old_entity) in old_entities.into_iter() {
            let node_id = path.split('/').next().unwrap().parse::<usize>()?;
            let (old_cipher, new_cipher) = ciphers.get(&node_id).unwrap();

            let old_cred = EncryptedUserCredentials::from_value(old_entity.into_value())?;
            let new_entity = new_entities.remove(&path).unwrap();
            let new_cred = EncryptedUserCredentials::from_value(new_entity.into_value())?;

            // Once rotated, the key pairs should not be equal as they use different cipher keys:
            assert_ne!(old_cred.encrypted_key_pair, new_cred.encrypted_key_pair);

            // Make sure that the actual key pairs are still the same after cipher rotation:
            let old_key_pair = old_cred
                .decrypt_key_pair(old_cipher)
                .map_err(|e| anyhow::anyhow!(e))?;
            let new_key_pair = new_cred
                .decrypt_key_pair(new_cipher)
                .map_err(|e| anyhow::anyhow!(e))?;
            assert_eq!(old_key_pair.public_key, new_key_pair.public_key);
        }

        Ok(())
    })
    .await
}

#[test(tokio::test(flavor = "multi_thread", worker_threads = 8))]
async fn test_stress_network() -> anyhow::Result<()> {
    with_nodes(3, |ctx| {
        Box::pin(async move {
            let ctx = std::sync::Arc::new(ctx);
            let tasks = (0..100)
                .map(|_| {
                    let ctx = ctx.clone();
                    tokio::spawn(async move {
                        let (account_id, user_secret_key, oidc_token) =
                            new_random_account(&ctx, None).await?;

                        // Add key
                        let recovery_pk =
                            fetch_recovery_pk(&ctx, &user_secret_key, &oidc_token).await?;
                        let new_user_public_key = add_pk_and_check_validity(
                            &ctx,
                            &account_id,
                            &user_secret_key,
                            &oidc_token,
                            &recovery_pk,
                            None,
                        )
                        .await?;

                        // Adding the same key should now fail
                        add_pk_and_check_validity(
                            &ctx,
                            &account_id,
                            &user_secret_key,
                            &oidc_token,
                            &recovery_pk,
                            Some(new_user_public_key),
                        )
                        .await?;

                        anyhow::Result::<()>::Ok(())
                    })
                })
                .collect::<FuturesUnordered<_>>();

            let result = futures::future::join_all(tasks)
                .await
                .into_iter()
                .collect::<Result<Vec<_>, _>>()?
                .into_iter()
                .collect::<Result<Vec<_>, _>>()?;
            tracing::debug!("{:#?}", result);
            Ok(())
        })
    })
    .await
}

#[test(tokio::test(flavor = "multi_thread", worker_threads = 8))]
async fn test_stress_network() -> anyhow::Result<()> {
    with_nodes(3, |ctx| {
        Box::pin(async move {
            let ctx = std::sync::Arc::new(ctx);
            let tasks = (0..50)
                .map(|_| {
                    let ctx = ctx.clone();
                    tokio::spawn(async move { basic_action(&ctx).await })
                })
                .collect::<FuturesUnordered<_>>();

            let result = futures::future::join_all(tasks)
                .await
                .into_iter()
                .collect::<Result<Vec<_>, _>>()?
                .into_iter()
                .collect::<Result<Vec<_>, _>>()?;
            tracing::debug!("{:#?}", result);
            Ok(())
        })
    })
    .await
}

async fn basic_action(ctx: &TestContext) -> anyhow::Result<()> {
    let (account_id, user_secret_key, oidc_token) = new_random_account(ctx, None).await?;

    // Add key
    let recovery_pk = fetch_recovery_pk(ctx, &user_secret_key, &oidc_token).await?;
    let new_user_public_key = add_pk_and_check_validity(
        ctx,
        &account_id,
        &user_secret_key,
        &oidc_token,
        &recovery_pk,
        None,
    )
    .await?;

    // Adding the same key should now fail
    add_pk_and_check_validity(
        ctx,
        &account_id,
        &user_secret_key,
        &oidc_token,
        &recovery_pk,
        Some(new_user_public_key),
    )
    .await?;

    Ok(())
}<|MERGE_RESOLUTION|>--- conflicted
+++ resolved
@@ -55,44 +55,11 @@
 
 #[test(tokio::test)]
 async fn test_basic_action() -> anyhow::Result<()> {
-<<<<<<< HEAD
-    with_nodes(3, |ctx| async move {
-        let (account_id, user_secret_key, oidc_token) = new_random_account(&ctx, None).await?;
-
-        // Add key
-        let recovery_pk = fetch_recovery_pk(&ctx, &user_secret_key, &oidc_token).await?;
-        let new_user_public_key = add_pk_and_check_validity(
-            &ctx,
-            &account_id,
-            &user_secret_key,
-            &oidc_token,
-            &recovery_pk,
-            None,
-        )
-        .await?;
-
-        // Adding the same key should now fail
-        add_pk_and_check_validity(
-            &ctx,
-            &account_id,
-            &user_secret_key,
-            &oidc_token,
-            &recovery_pk,
-            Some(new_user_public_key),
-        )
-        .await?;
-
-        Ok(())
-    })
-    .await
-=======
-    with_nodes(3, |ctx| Box::pin(async move { basic_action(&ctx).await })).await
->>>>>>> 330d4205
+    with_nodes(3, |ctx| async move { basic_action(&ctx).await }).await
 }
 
 #[test(tokio::test)]
 async fn test_random_recovery_keys() -> anyhow::Result<()> {
-<<<<<<< HEAD
     with_nodes(3, |ctx| async move {
         let user_limited_access_key = LimitedAccessKey {
             public_key: key::random_pk(),
@@ -121,30 +88,6 @@
                 anyhow::bail!("Got a limited access key when we expected a full access key")
             }
         };
-=======
-    with_nodes(3, |ctx| {
-        Box::pin(async move {
-            let user_limited_access_key = LimitedAccessKey {
-                public_key: key::random_pk(),
-                allowance: "100".to_string(),
-                receiver_id: account::random(&ctx.worker)?,
-                method_names: "method_names".to_string(),
-            };
-
-            let (account_id, user_full_access_sk, _) =
-                new_random_account(&ctx, Some(user_limited_access_key.clone())).await?;
-            let user_full_access_pk = user_full_access_sk.public_key();
-            let access_keys = ctx.worker.view_access_keys(&account_id).await?;
-
-            let recovery_full_access_key1 = access_keys
-                .clone()
-                .into_iter()
-                .find(|ak| {
-                    ak.public_key.key_data() != user_full_access_pk.key_data()
-                        && ak.public_key.key_data() != user_limited_access_key.public_key.key_data()
-                })
-                .ok_or_else(|| anyhow::anyhow!("missing recovery access key"))?;
->>>>>>> 330d4205
 
         let la_key = access_keys
             .into_iter()
@@ -317,60 +260,6 @@
     with_nodes(3, |ctx| {
         Box::pin(async move {
             let ctx = std::sync::Arc::new(ctx);
-            let tasks = (0..100)
-                .map(|_| {
-                    let ctx = ctx.clone();
-                    tokio::spawn(async move {
-                        let (account_id, user_secret_key, oidc_token) =
-                            new_random_account(&ctx, None).await?;
-
-                        // Add key
-                        let recovery_pk =
-                            fetch_recovery_pk(&ctx, &user_secret_key, &oidc_token).await?;
-                        let new_user_public_key = add_pk_and_check_validity(
-                            &ctx,
-                            &account_id,
-                            &user_secret_key,
-                            &oidc_token,
-                            &recovery_pk,
-                            None,
-                        )
-                        .await?;
-
-                        // Adding the same key should now fail
-                        add_pk_and_check_validity(
-                            &ctx,
-                            &account_id,
-                            &user_secret_key,
-                            &oidc_token,
-                            &recovery_pk,
-                            Some(new_user_public_key),
-                        )
-                        .await?;
-
-                        anyhow::Result::<()>::Ok(())
-                    })
-                })
-                .collect::<FuturesUnordered<_>>();
-
-            let result = futures::future::join_all(tasks)
-                .await
-                .into_iter()
-                .collect::<Result<Vec<_>, _>>()?
-                .into_iter()
-                .collect::<Result<Vec<_>, _>>()?;
-            tracing::debug!("{:#?}", result);
-            Ok(())
-        })
-    })
-    .await
-}
-
-#[test(tokio::test(flavor = "multi_thread", worker_threads = 8))]
-async fn test_stress_network() -> anyhow::Result<()> {
-    with_nodes(3, |ctx| {
-        Box::pin(async move {
-            let ctx = std::sync::Arc::new(ctx);
             let tasks = (0..50)
                 .map(|_| {
                     let ctx = ctx.clone();
