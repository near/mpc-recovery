--- conflicted
+++ resolved
@@ -37,13 +37,8 @@
                     oidc_token.clone(),
                     new_user_public_key.clone(),
                     recovery_pk.clone(),
-<<<<<<< HEAD
                     &bad_user_sk,
                     &user_secret_key.public_key(),
-=======
-                    bad_user_sk.clone(),
-                    user_secret_key.public_key(),
->>>>>>> b4611ae8
                 )
                 .await?
                 .assert_unauthorized()?;
