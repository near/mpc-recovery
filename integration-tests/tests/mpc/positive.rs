<<<<<<< HEAD
use std::{str::FromStr, time::Duration};

use crate::{account, check, key, token, with_nodes};
=======
use crate::{account, check, key, token, with_nodes, MpcCheck};
>>>>>>> 9b8b3ebe
use anyhow::anyhow;
use ed25519_dalek::Verifier;
use hyper::StatusCode;
use mpc_recovery::{
    msg::{
<<<<<<< HEAD
        ClaimOidcRequest, ClaimOidcResponse, MpcPkRequest, MpcPkResponse, NewAccountResponse,
        SignResponse,
=======
        ClaimOidcRequest, ClaimOidcResponse, MpcPkRequest, MpcPkResponse, NewAccountRequest,
        NewAccountResponse, SignNodeRequest, SignShareNodeRequest,
    },
    oauth::get_test_claims,
    transaction::{
        call_all_nodes, sign_payload_with_mpc, to_dalek_combined_public_key, CreateAccountOptions,
        LimitedAccessKey,
>>>>>>> 9b8b3ebe
    },
    transaction::LimitedAccessKey,
    utils::{claim_oidc_request_digest, claim_oidc_response_digest, oidc_digest},
};
use near_crypto::PublicKey;
use workspaces::types::AccessKeyPermission;

use test_log::test;
#[test(tokio::test)]
async fn test_basic_front_running_protection() -> anyhow::Result<()> {
    with_nodes(3, |ctx| {
        Box::pin(async move {
            // Preparing user credentials
            let account_id = account::random(ctx.worker)?;

            let user_secret_key =
                near_crypto::SecretKey::from_random(near_crypto::KeyType::ED25519);
            let user_public_key = user_secret_key.public_key().to_string();
            let oidc_token = token::valid_random();
            let wrong_oidc_token = token::valid_random();

            // Get MPC public key
            let mpc_pk_response = ctx
                .leader_node
                .get_mpc_pk(MpcPkRequest {})
                .await?
                .assert_ok()?;

            let mpc_pk = match mpc_pk_response {
                MpcPkResponse::Ok { mpc_pk } => mpc_pk,
                MpcPkResponse::Err { msg } => anyhow::bail!(msg),
            };

            let decoded_mpc_pk = match hex::decode(mpc_pk.clone()) {
                Ok(v) => v,
                Err(e) => anyhow::bail!("Failed to decode mpc pk. {}", e),
            };

            let mpc_pk = ed25519_dalek::PublicKey::from_bytes(&decoded_mpc_pk).unwrap();

            // Prepare the oidc claiming request
            let oidc_token_hash = oidc_digest(&oidc_token);
            let wrong_oidc_token_hash = oidc_digest(&wrong_oidc_token);

            let request_digest = claim_oidc_request_digest(oidc_token_hash).unwrap();
            let wrong_digest = claim_oidc_request_digest(wrong_oidc_token_hash).unwrap();

            let request_digest_signature = match user_secret_key.sign(&request_digest) {
                near_crypto::Signature::ED25519(k) => k,
                _ => anyhow::bail!("Wrong signature type"),
            };

            let request_digest_wrong_signature = match user_secret_key.sign(&wrong_digest) {
                near_crypto::Signature::ED25519(k) => k,
                _ => anyhow::bail!("Wrong signature type"),
            };

            let oidc_request = ClaimOidcRequest {
                oidc_token_hash,
                public_key: user_public_key.clone(),
                frp_signature: request_digest_signature,
            };

            let bad_oidc_request = ClaimOidcRequest {
                oidc_token_hash,
                public_key: user_public_key.clone(),
                frp_signature: request_digest_wrong_signature,
            };

            // Make the claiming request with wrong signature
            let oidc_response = ctx
                .leader_node
                .claim_oidc(bad_oidc_request.clone())
                .await?
                .assert_bad_request()?;

            match oidc_response {
                ClaimOidcResponse::Ok { .. } => {
                    return Err(anyhow::anyhow!(
                        "Response should be Err when signature is wrong"
                    ))
                }
                ClaimOidcResponse::Err { msg } => {
                    assert!(
                        msg.contains("failed to verify signature"),
                        "Error message does not contain 'failed to verify signature'"
                    );
                }
            }

            // Making the claiming request with correct signature
            let oidc_response = ctx
                .leader_node
                .claim_oidc(oidc_request.clone())
                .await?
                .assert_ok()?;

            let mpc_signature = match oidc_response {
                ClaimOidcResponse::Ok { mpc_signature } => mpc_signature,
                ClaimOidcResponse::Err { msg } => return Err(anyhow::anyhow!(msg)),
            };

            // Making the same claiming request should fail
            let oidc_response = ctx
                .leader_node
                .claim_oidc(oidc_request.clone())
                .await?
                .assert_bad_request()?;

            match oidc_response {
                ClaimOidcResponse::Ok { .. } => {
                    return Err(anyhow::anyhow!(
                        "Response should be Err when claiming registered token"
                    ))
                }
                ClaimOidcResponse::Err { msg } => {
                    assert!(
                        msg.contains("already claimed"),
                        "Wrong error message when claiming registered token",
                    );
                }
            }

            // Verify signature
            let response_digest = claim_oidc_response_digest(oidc_request.frp_signature).unwrap();
            mpc_pk.verify(&response_digest, &mpc_signature)?;

            // Verify signature with wrong digest
            let wrong_response_digest =
                claim_oidc_response_digest(bad_oidc_request.frp_signature).unwrap();
            if mpc_pk
                .verify(&wrong_response_digest, &mpc_signature)
                .is_ok()
            {
                return Err(anyhow::anyhow!(
                    "Signature verification should fail with wrong digest"
                ));
            }

            // Create account
<<<<<<< HEAD
            let (status_code, new_acc_response) = ctx
                .leader_node
                .new_account_with_helper(
                    account_id.clone().to_string(),
                    PublicKey::from_str(&user_public_key.clone())?,
                    None,
                    user_secret_key.clone(),
                    oidc_token.clone(),
                )
                .await?;
=======
            let new_account_request = NewAccountRequest {
                near_account_id: account_id.to_string(),
                create_account_options: CreateAccountOptions {
                    full_access_keys: Some(vec![
                        PublicKey::from_str(&user_public_key.clone()).unwrap()
                    ]),
                    limited_access_keys: None,
                    contract_bytes: None,
                },
                oidc_token: oidc_token.clone(),
                signature: None, //TODO: add real signature
            };

            let new_acc_response = ctx
                .leader_node
                .new_account(new_account_request)
                .await?
                .assert_ok()?;
>>>>>>> 9b8b3ebe

            // Check account creation status
            assert!(matches!(new_acc_response, NewAccountResponse::Ok {
                    create_account_options: _,
                    user_recovery_public_key: _,
                    near_account_id: acc_id,
                } if acc_id == account_id.to_string()
            ));

            tokio::time::sleep(Duration::from_millis(2000)).await;
            check::access_key_exists(&ctx, &account_id, &user_public_key).await?;

            // Add new FA key with front running protection (negative, wrong signature)
            // TODO: add exaample with front running protection signature (bad one)

            // Add new FA key with front running protection (positive)
            // TODO: add front running protection signature

            let recovery_pk = ctx
                .leader_node
                .recovery_pk(oidc_token.clone(), user_secret_key.clone())
                .await?;

            let new_user_public_key = key::random_pk();

            ctx.leader_node
                .add_key(
                    account_id.clone(),
                    oidc_token.clone(),
                    new_user_public_key.parse()?,
                    recovery_pk,
                    user_secret_key,
                )
<<<<<<< HEAD
                .await?;
            assert_eq!(status_code, StatusCode::OK);

            let SignResponse::Ok { .. } = sign_response else {
                anyhow::bail!("failed to get a signature from mpc-recovery");
            };
=======
                .await?
                .assert_ok()?;
>>>>>>> 9b8b3ebe

            tokio::time::sleep(Duration::from_millis(2000)).await;
            check::access_key_exists(&ctx, &account_id, &new_user_public_key).await?;

            Ok(())
        })
    })
    .await
}

#[test(tokio::test)]
async fn test_basic_action() -> anyhow::Result<()> {
    with_nodes(3, |ctx| {
        Box::pin(async move {
            let account_id = account::random(ctx.worker)?;
            let user_secret_key = key::random_sk();
            let user_public_key = user_secret_key.public_key().to_string();
            let oidc_token = token::valid_random();

            // Create account
            let new_acc_response = ctx
                .leader_node
<<<<<<< HEAD
                .new_account_with_helper(
                    account_id.clone().to_string(),
                    PublicKey::from_str(&user_public_key.clone())?,
                    None,
                    user_secret_key.clone(),
                    oidc_token.clone(),
                )
                .await?;
            assert_eq!(status_code, StatusCode::OK);
=======
                .new_account(NewAccountRequest {
                    near_account_id: account_id.to_string(),
                    create_account_options,
                    oidc_token: oidc_token.clone(),
                    signature: None,
                })
                .await?
                .assert_ok()?;
>>>>>>> 9b8b3ebe
            assert!(matches!(new_acc_response, NewAccountResponse::Ok {
                    create_account_options: _,
                    user_recovery_public_key: _,
                    near_account_id: acc_id,
                } if acc_id == account_id.to_string()
            ));

            tokio::time::sleep(Duration::from_millis(2000)).await;

            check::access_key_exists(&ctx, &account_id, &user_public_key).await?;

            // Add key
            let recovery_pk = ctx
                .leader_node
                .recovery_pk(oidc_token.clone(), user_secret_key.clone())
                .await?;

            let new_user_public_key = key::random_pk();

            ctx.leader_node
                .add_key(
                    account_id.clone(),
                    oidc_token.clone(),
                    new_user_public_key.parse()?,
                    recovery_pk.clone(),
                    user_secret_key.clone(),
                )
<<<<<<< HEAD
                .await?;

            match sign_response {
                SignResponse::Ok { .. } => (),
                SignResponse::Err { msg } => {
                    return Err(anyhow::anyhow!(
                        "failed to get a signature from mpc-recovery: {}",
                        msg
                    ));
                }
            };
=======
                .await?
                .assert_ok()?;
>>>>>>> 9b8b3ebe

            assert_eq!(status_code, StatusCode::OK);

            tokio::time::sleep(Duration::from_millis(2000)).await;

            check::access_key_exists(&ctx, &account_id, &new_user_public_key).await?;

            // Adding the same key should now fail
            ctx.leader_node
                .add_key(
                    account_id.clone(),
                    oidc_token,
                    new_user_public_key.parse()?,
                    recovery_pk.clone(),
                    user_secret_key.clone(),
                )
                .await?
                .assert_ok()?;

            tokio::time::sleep(Duration::from_millis(2000)).await;

            check::access_key_exists(&ctx, &account_id, &new_user_public_key).await?;

            Ok(())
        })
    })
    .await
}

#[test(tokio::test)]
async fn test_random_recovery_keys() -> anyhow::Result<()> {
    with_nodes(3, |ctx| {
        Box::pin(async move {
            let account_id = account::random(ctx.worker)?;
            let user_full_access_pk = key::random_pk();
            let oidc_token = token::valid_random();

            let user_limited_access_key = LimitedAccessKey {
                public_key: key::random_pk().parse().unwrap(),
                allowance: "100".to_string(),
                receiver_id: account::random(ctx.worker)?.to_string().parse().unwrap(), // TODO: type issues here
                method_names: "method_names".to_string(),
            };

<<<<<<< HEAD
            let (status_code, _) = ctx
                .leader_node
                .new_account_with_helper(
                    account_id.clone().to_string(),
                    PublicKey::from_str(&user_full_access_pk.clone())?,
                    Some(user_limited_access_key.clone()),
                    key::random_sk(),
                    oidc_token.clone(),
                )
                .await?;
            assert_eq!(status_code, StatusCode::OK);
=======
            let create_account_options = CreateAccountOptions {
                full_access_keys: Some(vec![user_full_access_key.clone().parse().unwrap()]),
                limited_access_keys: Some(vec![user_limited_access_key.clone()]),
                contract_bytes: None,
            };

            ctx.leader_node
                .new_account(NewAccountRequest {
                    near_account_id: account_id.to_string(),
                    create_account_options,
                    oidc_token: token::valid_random(),
                    signature: None,
                })
                .await?
                .assert_ok()?;
>>>>>>> 9b8b3ebe

            tokio::time::sleep(Duration::from_millis(2000)).await;

            let access_keys = ctx.worker.view_access_keys(&account_id).await?;

            let recovery_full_access_key1 = access_keys
                .clone()
                .into_iter()
                .find(|ak| {
                    ak.public_key.to_string() != user_full_access_pk
                        && ak.public_key.to_string()
                            != user_limited_access_key.public_key.to_string()
                })
                .ok_or_else(|| anyhow::anyhow!("missing recovery access key"))?;

            match recovery_full_access_key1.access_key.permission {
                AccessKeyPermission::FullAccess => (),
                AccessKeyPermission::FunctionCall(_) => {
                    return Err(anyhow!(
                        "Got a limited access key when we expected a full access key"
                    ))
                }
            };

            let la_key = access_keys
                .into_iter()
                .find(|ak| {
                    ak.public_key.to_string() == user_limited_access_key.public_key.to_string()
                })
                .ok_or_else(|| anyhow::anyhow!("missing limited access key"))?;

            match la_key.access_key.permission {
                AccessKeyPermission::FullAccess => {
                    return Err(anyhow!(
                        "Got a full access key when we expected a limited access key"
                    ))
                }
                AccessKeyPermission::FunctionCall(fc) => {
                    assert_eq!(
                        fc.receiver_id,
                        user_limited_access_key.receiver_id.to_string()
                    );
                    assert_eq!(
                        fc.method_names.first().unwrap(),
                        &user_limited_access_key.method_names.to_string()
                    );
                }
            };

            // Generate another user
            let account_id = account::random(ctx.worker)?;
            let user_secret_key = key::random_sk();
            let user_public_key = user_secret_key.public_key();
            let oidc_token = token::valid_random();

<<<<<<< HEAD
            let (status_code, _) = ctx
                .leader_node
                .new_account_with_helper(
                    account_id.clone().to_string(),
                    user_public_key.clone(),
                    None,
                    user_secret_key.clone(),
                    oidc_token.clone(),
                )
                .await?;
            assert_eq!(status_code, StatusCode::OK);
=======
            ctx.leader_node
                .new_account(NewAccountRequest {
                    near_account_id: account_id.to_string(),
                    create_account_options,
                    oidc_token: token::valid_random(),
                    signature: None,
                })
                .await?
                .assert_ok()?;
>>>>>>> 9b8b3ebe

            tokio::time::sleep(Duration::from_millis(2000)).await;

            let access_keys = ctx.worker.view_access_keys(&account_id).await?;
            let recovery_full_access_key2 = access_keys
                .into_iter()
                .find(|ak| ak.public_key.to_string() != user_public_key.to_string())
                .ok_or_else(|| anyhow::anyhow!("missing recovery access key"))?;

            assert_ne!(
                recovery_full_access_key1.public_key, recovery_full_access_key2.public_key,
                "MPC recovery should generate random recovery keys for each user"
            );

            Ok(())
        })
    })
    .await
}

#[test(tokio::test)]
async fn test_accept_existing_pk_set() -> anyhow::Result<()> {
    with_nodes(1, |ctx| {
        Box::pin(async move {
            // Signer node is already initialized with the pk set, but we should be able to get a
            // positive response by providing the same pk set as it already has.
            let (status_code, result) = ctx.signer_nodes[0]
                .accept_pk_set(mpc_recovery::msg::AcceptNodePublicKeysRequest {
                    public_keys: ctx.pk_set.clone(),
                })
                .await?;
            assert_eq!(status_code, StatusCode::OK);
            assert!(matches!(result, Ok(_)));

            Ok(())
        })
    })
    .await
}<|MERGE_RESOLUTION|>--- conflicted
+++ resolved
@@ -1,32 +1,14 @@
-<<<<<<< HEAD
-use std::{str::FromStr, time::Duration};
-
-use crate::{account, check, key, token, with_nodes};
-=======
 use crate::{account, check, key, token, with_nodes, MpcCheck};
->>>>>>> 9b8b3ebe
 use anyhow::anyhow;
 use ed25519_dalek::Verifier;
 use hyper::StatusCode;
 use mpc_recovery::{
-    msg::{
-<<<<<<< HEAD
-        ClaimOidcRequest, ClaimOidcResponse, MpcPkRequest, MpcPkResponse, NewAccountResponse,
-        SignResponse,
-=======
-        ClaimOidcRequest, ClaimOidcResponse, MpcPkRequest, MpcPkResponse, NewAccountRequest,
-        NewAccountResponse, SignNodeRequest, SignShareNodeRequest,
-    },
-    oauth::get_test_claims,
-    transaction::{
-        call_all_nodes, sign_payload_with_mpc, to_dalek_combined_public_key, CreateAccountOptions,
-        LimitedAccessKey,
->>>>>>> 9b8b3ebe
-    },
+    msg::{ClaimOidcRequest, ClaimOidcResponse, MpcPkRequest, MpcPkResponse, NewAccountResponse},
     transaction::LimitedAccessKey,
     utils::{claim_oidc_request_digest, claim_oidc_response_digest, oidc_digest},
 };
 use near_crypto::PublicKey;
+use std::{str::FromStr, time::Duration};
 use workspaces::types::AccessKeyPermission;
 
 use test_log::test;
@@ -162,8 +144,7 @@
             }
 
             // Create account
-<<<<<<< HEAD
-            let (status_code, new_acc_response) = ctx
+            let new_acc_response = ctx
                 .leader_node
                 .new_account_with_helper(
                     account_id.clone().to_string(),
@@ -172,27 +153,8 @@
                     user_secret_key.clone(),
                     oidc_token.clone(),
                 )
-                .await?;
-=======
-            let new_account_request = NewAccountRequest {
-                near_account_id: account_id.to_string(),
-                create_account_options: CreateAccountOptions {
-                    full_access_keys: Some(vec![
-                        PublicKey::from_str(&user_public_key.clone()).unwrap()
-                    ]),
-                    limited_access_keys: None,
-                    contract_bytes: None,
-                },
-                oidc_token: oidc_token.clone(),
-                signature: None, //TODO: add real signature
-            };
-
-            let new_acc_response = ctx
-                .leader_node
-                .new_account(new_account_request)
-                .await?
-                .assert_ok()?;
->>>>>>> 9b8b3ebe
+                .await?
+                .assert_ok()?;
 
             // Check account creation status
             assert!(matches!(new_acc_response, NewAccountResponse::Ok {
@@ -226,17 +188,8 @@
                     recovery_pk,
                     user_secret_key,
                 )
-<<<<<<< HEAD
-                .await?;
-            assert_eq!(status_code, StatusCode::OK);
-
-            let SignResponse::Ok { .. } = sign_response else {
-                anyhow::bail!("failed to get a signature from mpc-recovery");
-            };
-=======
-                .await?
-                .assert_ok()?;
->>>>>>> 9b8b3ebe
+                .await?
+                .assert_ok()?;
 
             tokio::time::sleep(Duration::from_millis(2000)).await;
             check::access_key_exists(&ctx, &account_id, &new_user_public_key).await?;
@@ -259,7 +212,6 @@
             // Create account
             let new_acc_response = ctx
                 .leader_node
-<<<<<<< HEAD
                 .new_account_with_helper(
                     account_id.clone().to_string(),
                     PublicKey::from_str(&user_public_key.clone())?,
@@ -267,18 +219,9 @@
                     user_secret_key.clone(),
                     oidc_token.clone(),
                 )
-                .await?;
-            assert_eq!(status_code, StatusCode::OK);
-=======
-                .new_account(NewAccountRequest {
-                    near_account_id: account_id.to_string(),
-                    create_account_options,
-                    oidc_token: oidc_token.clone(),
-                    signature: None,
-                })
-                .await?
-                .assert_ok()?;
->>>>>>> 9b8b3ebe
+                .await?
+                .assert_ok()?;
+
             assert!(matches!(new_acc_response, NewAccountResponse::Ok {
                     create_account_options: _,
                     user_recovery_public_key: _,
@@ -306,24 +249,8 @@
                     recovery_pk.clone(),
                     user_secret_key.clone(),
                 )
-<<<<<<< HEAD
-                .await?;
-
-            match sign_response {
-                SignResponse::Ok { .. } => (),
-                SignResponse::Err { msg } => {
-                    return Err(anyhow::anyhow!(
-                        "failed to get a signature from mpc-recovery: {}",
-                        msg
-                    ));
-                }
-            };
-=======
-                .await?
-                .assert_ok()?;
->>>>>>> 9b8b3ebe
-
-            assert_eq!(status_code, StatusCode::OK);
+                .await?
+                .assert_ok()?;
 
             tokio::time::sleep(Duration::from_millis(2000)).await;
 
@@ -366,9 +293,7 @@
                 method_names: "method_names".to_string(),
             };
 
-<<<<<<< HEAD
-            let (status_code, _) = ctx
-                .leader_node
+            ctx.leader_node
                 .new_account_with_helper(
                     account_id.clone().to_string(),
                     PublicKey::from_str(&user_full_access_pk.clone())?,
@@ -376,25 +301,8 @@
                     key::random_sk(),
                     oidc_token.clone(),
                 )
-                .await?;
-            assert_eq!(status_code, StatusCode::OK);
-=======
-            let create_account_options = CreateAccountOptions {
-                full_access_keys: Some(vec![user_full_access_key.clone().parse().unwrap()]),
-                limited_access_keys: Some(vec![user_limited_access_key.clone()]),
-                contract_bytes: None,
-            };
-
-            ctx.leader_node
-                .new_account(NewAccountRequest {
-                    near_account_id: account_id.to_string(),
-                    create_account_options,
-                    oidc_token: token::valid_random(),
-                    signature: None,
-                })
-                .await?
-                .assert_ok()?;
->>>>>>> 9b8b3ebe
+                .await?
+                .assert_ok()?;
 
             tokio::time::sleep(Duration::from_millis(2000)).await;
 
@@ -450,9 +358,7 @@
             let user_public_key = user_secret_key.public_key();
             let oidc_token = token::valid_random();
 
-<<<<<<< HEAD
-            let (status_code, _) = ctx
-                .leader_node
+            ctx.leader_node
                 .new_account_with_helper(
                     account_id.clone().to_string(),
                     user_public_key.clone(),
@@ -460,19 +366,8 @@
                     user_secret_key.clone(),
                     oidc_token.clone(),
                 )
-                .await?;
-            assert_eq!(status_code, StatusCode::OK);
-=======
-            ctx.leader_node
-                .new_account(NewAccountRequest {
-                    near_account_id: account_id.to_string(),
-                    create_account_options,
-                    oidc_token: token::valid_random(),
-                    signature: None,
-                })
-                .await?
-                .assert_ok()?;
->>>>>>> 9b8b3ebe
+                .await?
+                .assert_ok()?;
 
             tokio::time::sleep(Duration::from_millis(2000)).await;
 
