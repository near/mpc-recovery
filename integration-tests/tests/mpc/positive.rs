use crate::{account, check, key, token, with_nodes};
use anyhow::anyhow;
use ed25519_dalek::Verifier;
use hyper::StatusCode;
use mpc_recovery::{
    msg::{
        ClaimOidcRequest, ClaimOidcResponse, MpcPkRequest, MpcPkResponse, NewAccountRequest,
        NewAccountResponse, SignNodeRequest, SignResponse, SignShareNodeRequest,
    },
    oauth::get_test_claims,
    transaction::{
        call_all_nodes, sign_payload_with_mpc, to_dalek_combined_public_key, CreateAccountOptions,
        LimitedAccessKey,
    },
    utils::{claim_oidc_request_digest, claim_oidc_response_digest, oidc_digest},
};
use near_crypto::PublicKey;
use rand::{distributions::Alphanumeric, Rng};
use std::{str::FromStr, time::Duration};
use workspaces::types::AccessKeyPermission;

use test_log::test;
#[test(tokio::test)]
async fn test_basic_front_running_protection() -> anyhow::Result<()> {
    with_nodes(3, |ctx| {
        Box::pin(async move {
            // Preparing user credentials
            let account_id = account::random(ctx.worker)?;

            let user_private_key =
                near_crypto::SecretKey::from_random(near_crypto::KeyType::ED25519);
            let user_public_key = user_private_key.public_key().to_string();
            let oidc_token = token::valid_random();
            let wrong_oidc_token = token::valid_random();

            // Get MPC public key
            let (status_code, mpc_pk_response) =
                ctx.leader_node.get_mpc_pk(MpcPkRequest {}).await?;

            assert_eq!(status_code, StatusCode::OK);

            let mpc_pk = match mpc_pk_response {
                MpcPkResponse::Ok { mpc_pk } => mpc_pk,
                MpcPkResponse::Err { msg } => return Err(anyhow::anyhow!(msg)),
            };

            let decoded_mpc_pk = match hex::decode(mpc_pk.clone()) {
                Ok(v) => v,
                Err(e) => return Err(anyhow::anyhow!("Failed to decode mpc pk. {}", e)),
            };

            let mpc_pk = ed25519_dalek::PublicKey::from_bytes(&decoded_mpc_pk).unwrap();

            // Prepare the oidc claiming request
            let oidc_token_hash = oidc_digest(&oidc_token);
            let wrong_oidc_token_hash = oidc_digest(&wrong_oidc_token);

            let request_digest = claim_oidc_request_digest(oidc_token_hash).unwrap();
            let wrong_digest = claim_oidc_request_digest(wrong_oidc_token_hash).unwrap();

            let request_digest_signature = match user_private_key.sign(&request_digest) {
                near_crypto::Signature::ED25519(k) => k,
                _ => return Err(anyhow::anyhow!("Wrong signature type")),
            };

            let request_digest_wrong_signature = match user_private_key.sign(&wrong_digest) {
                near_crypto::Signature::ED25519(k) => k,
                _ => return Err(anyhow::anyhow!("Wrong signature type")),
            };

            let oidc_request = ClaimOidcRequest {
                oidc_token_hash,
                public_key: user_public_key.clone(),
                frp_signature: request_digest_signature,
            };

            let bad_oidc_request = ClaimOidcRequest {
                oidc_token_hash,
                public_key: user_public_key.clone(),
                frp_signature: request_digest_wrong_signature,
            };

            // Make the claiming request with wrong signature
            let (status_code, oidc_response) =
                ctx.leader_node.claim_oidc(bad_oidc_request.clone()).await?;

            assert_eq!(status_code, StatusCode::BAD_REQUEST);
            match oidc_response {
                ClaimOidcResponse::Ok { .. } => {
                    return Err(anyhow::anyhow!(
                        "Response should be Err when signature is wrong"
                    ))
                }
                ClaimOidcResponse::Err { msg } => {
                    assert!(
                        msg.contains("failed to verify signature"),
                        "Error message does not contain 'failed to verify signature'"
                    );
                }
            }

            // Making the claiming request with correct signature
            let (status_code, oidc_response) =
                ctx.leader_node.claim_oidc(oidc_request.clone()).await?;

            assert_eq!(status_code, StatusCode::OK);

            let mpc_signature = match oidc_response {
                ClaimOidcResponse::Ok { mpc_signature } => mpc_signature,
                ClaimOidcResponse::Err { msg } => return Err(anyhow::anyhow!(msg)),
            };

            // Making the same claiming request should fail
            let (status_code, oidc_response) =
                ctx.leader_node.claim_oidc(oidc_request.clone()).await?;

            assert_eq!(status_code, StatusCode::BAD_REQUEST);

            match oidc_response {
                ClaimOidcResponse::Ok { .. } => {
                    return Err(anyhow::anyhow!(
                        "Response should be Err when claiming registered token"
                    ))
                }
                ClaimOidcResponse::Err { msg } => {
                    assert!(
                        msg.contains("already claimed"),
                        "Wrong error message when claiming registered token",
                    );
                }
            }

            // Verify signature
            let response_digest = claim_oidc_response_digest(oidc_request.frp_signature).unwrap();
            mpc_pk.verify(&response_digest, &mpc_signature)?;

            // Verify signature with wrong digest
            let wrong_response_digest =
                claim_oidc_response_digest(bad_oidc_request.frp_signature).unwrap();
            if mpc_pk
                .verify(&wrong_response_digest, &mpc_signature)
                .is_ok()
            {
                return Err(anyhow::anyhow!(
                    "Signature verification should fail with wrong digest"
                ));
            }

            // Create account
            let new_account_request = NewAccountRequest {
                near_account_id: account_id.to_string(),
                create_account_options: CreateAccountOptions {
                    full_access_keys: Some(vec![
                        PublicKey::from_str(&user_public_key.clone()).unwrap()
                    ]),
                    limited_access_keys: None,
                    contract_bytes: None,
                },
                oidc_token: oidc_token.clone(),
                signature: None, //TODO: add real signature
            };

            let (status_code, new_acc_response) =
                ctx.leader_node.new_account(new_account_request).await?;

            // Check account creation status
            assert_eq!(status_code, StatusCode::OK);
            assert!(matches!(new_acc_response, NewAccountResponse::Ok {
                    create_account_options: _,
                    user_recovery_public_key: _,
                    near_account_id: acc_id,
                } if acc_id == account_id.to_string()
            ));

            tokio::time::sleep(Duration::from_millis(2000)).await;
            check::access_key_exists(&ctx, &account_id, &user_public_key).await?;

            // Add new FA key with front running protection (negative, wrong signature)
            // TODO: add exaample with front running protection signature (bad one)

            // Add new FA key with front running protection (positive)
            // TODO: add front running protection signature
<<<<<<< HEAD

            let recovery_pk = ctx
                .leader_node
                .recovery_pk(oidc_token.clone(), user_private_key.clone())
                .await?;

            let new_user_public_key = key::random_pk();

            let (status_code, sign_response) = ctx
                .leader_node
                .add_key(
                    account_id.clone(),
                    oidc_token.clone(),
                    new_user_public_key.parse()?,
                    recovery_pk,
                    user_private_key,
                )
                .await?;

=======

            let recovery_pk = ctx.leader_node.recovery_pk(oidc_token.clone()).await?;

            let new_user_public_key = key::random();

            let (status_code, sign_response) = ctx
                .leader_node
                .add_key(
                    account_id.clone(),
                    oidc_token.clone(),
                    new_user_public_key.parse()?,
                    recovery_pk,
                )
                .await?;

>>>>>>> 80132542
            assert_eq!(status_code, StatusCode::OK);

            let SignResponse::Ok { .. } = sign_response else {
                anyhow::bail!("failed to get a signature from mpc-recovery");
            };

            tokio::time::sleep(Duration::from_millis(2000)).await;
            check::access_key_exists(&ctx, &account_id, &new_user_public_key).await?;

            Ok(())
        })
    })
    .await
}

#[test(tokio::test)]
async fn test_aggregate_signatures() -> anyhow::Result<()> {
    with_nodes(3, |ctx| {
        Box::pin(async move {
            let payload: String = rand::thread_rng()
                .sample_iter(&Alphanumeric)
                .take(10)
                .map(char::from)
                .collect();

            let client = reqwest::Client::new();
            let signer_urls: Vec<_> = ctx.signer_nodes.iter().map(|s| s.address.clone()).collect();

            let request = SignNodeRequest::SignShare(SignShareNodeRequest {
                oidc_token: "validToken:test-subject".to_string(),
                payload: payload.clone().into_bytes(),
            });

            let signature = sign_payload_with_mpc(&client, &signer_urls, request).await?;

            let account_id = get_test_claims("test-subject".to_string()).get_internal_account_id();
            let res = call_all_nodes(&client, &signer_urls, "public_key", account_id).await?;

            let combined_pub = to_dalek_combined_public_key(&res).unwrap();
            combined_pub.verify(payload.as_bytes(), &signature)?;

            Ok(())
        })
    })
    .await
}

#[test(tokio::test)]
async fn test_basic_action() -> anyhow::Result<()> {
    with_nodes(3, |ctx| {
        Box::pin(async move {
            let account_id = account::random(ctx.worker)?;
            let user_secret_key = key::random_sk();
            let user_public_key = user_secret_key.public_key().to_string();
            let oidc_token = token::valid_random();

            let create_account_options = CreateAccountOptions {
                full_access_keys: Some(vec![user_public_key.clone().parse().unwrap()]),
                limited_access_keys: None,
                contract_bytes: None,
            };

            // Create account
            let (status_code, new_acc_response) = ctx
                .leader_node
                .new_account(NewAccountRequest {
                    near_account_id: account_id.to_string(),
                    create_account_options,
                    oidc_token: oidc_token.clone(),
                    signature: None,
                })
                .await?;
            assert_eq!(status_code, StatusCode::OK);
            assert!(matches!(new_acc_response, NewAccountResponse::Ok {
                    create_account_options: _,
                    user_recovery_public_key: _,
                    near_account_id: acc_id,
                } if acc_id == account_id.to_string()
            ));

            tokio::time::sleep(Duration::from_millis(2000)).await;

            check::access_key_exists(&ctx, &account_id, &user_public_key).await?;

            // Add key
<<<<<<< HEAD
            let recovery_pk = ctx
                .leader_node
                .recovery_pk(oidc_token.clone(), user_secret_key.clone())
                .await?;

            let new_user_public_key = key::random_pk();
=======
            let recovery_pk = ctx.leader_node.recovery_pk(oidc_token.clone()).await?;

            let new_user_public_key = key::random();
>>>>>>> 80132542

            let (status_code, sign_response) = ctx
                .leader_node
                .add_key(
                    account_id.clone(),
                    oidc_token.clone(),
                    new_user_public_key.parse()?,
                    recovery_pk.clone(),
<<<<<<< HEAD
                    user_secret_key.clone(),
=======
>>>>>>> 80132542
                )
                .await?;
            assert_eq!(status_code, StatusCode::OK);

            let SignResponse::Ok { .. } = sign_response else {
                anyhow::bail!("failed to get a signature from mpc-recovery");
            };

            tokio::time::sleep(Duration::from_millis(2000)).await;

            check::access_key_exists(&ctx, &account_id, &new_user_public_key).await?;

            // Adding the same key should now fail
            let (status_code, sign_response) = ctx
                .leader_node
                .add_key(
                    account_id.clone(),
                    oidc_token,
                    new_user_public_key.parse()?,
                    recovery_pk.clone(),
<<<<<<< HEAD
                    user_secret_key.clone(),
=======
>>>>>>> 80132542
                )
                .await?;
            assert_eq!(status_code, StatusCode::OK);

            let SignResponse::Ok { .. } = sign_response else {
                anyhow::bail!("failed to get a signature from mpc-recovery");
            };

            tokio::time::sleep(Duration::from_millis(2000)).await;

            check::access_key_exists(&ctx, &account_id, &new_user_public_key).await?;

            Ok(())
        })
    })
    .await
}

#[test(tokio::test)]
async fn test_random_recovery_keys() -> anyhow::Result<()> {
    with_nodes(3, |ctx| {
        Box::pin(async move {
            let account_id = account::random(ctx.worker)?;
            let user_full_access_key = key::random_pk();

            let user_limited_access_key = LimitedAccessKey {
                public_key: key::random_pk().parse().unwrap(),
                allowance: "100".to_string(),
                receiver_id: account::random(ctx.worker)?.to_string().parse().unwrap(), // TODO: type issues here
                method_names: "method_names".to_string(),
            };

            let create_account_options = CreateAccountOptions {
                full_access_keys: Some(vec![user_full_access_key.clone().parse().unwrap()]),
                limited_access_keys: Some(vec![user_limited_access_key.clone()]),
                contract_bytes: None,
            };

            let (status_code, _) = ctx
                .leader_node
                .new_account(NewAccountRequest {
                    near_account_id: account_id.to_string(),
                    create_account_options,
                    oidc_token: token::valid_random(),
                    signature: None,
                })
                .await?;
            assert_eq!(status_code, StatusCode::OK);

            tokio::time::sleep(Duration::from_millis(2000)).await;

            let access_keys = ctx.worker.view_access_keys(&account_id).await?;

            let recovery_full_access_key1 = access_keys
                .clone()
                .into_iter()
                .find(|ak| {
                    ak.public_key.to_string() != user_full_access_key
                        && ak.public_key.to_string()
                            != user_limited_access_key.public_key.to_string()
                })
                .ok_or_else(|| anyhow::anyhow!("missing recovery access key"))?;

            match recovery_full_access_key1.access_key.permission {
                AccessKeyPermission::FullAccess => (),
                AccessKeyPermission::FunctionCall(_) => {
                    return Err(anyhow!(
                        "Got a limited access key when we expected a full access key"
                    ))
                }
            };

            let la_key = access_keys
                .into_iter()
                .find(|ak| {
                    ak.public_key.to_string() == user_limited_access_key.public_key.to_string()
                })
                .ok_or_else(|| anyhow::anyhow!("missing limited access key"))?;

            match la_key.access_key.permission {
                AccessKeyPermission::FullAccess => {
                    return Err(anyhow!(
                        "Got a full access key when we expected a limited access key"
                    ))
                }
                AccessKeyPermission::FunctionCall(fc) => {
                    assert_eq!(
                        fc.receiver_id,
                        user_limited_access_key.receiver_id.to_string()
                    );
                    assert_eq!(
                        fc.method_names.first().unwrap(),
                        &user_limited_access_key.method_names.to_string()
                    );
                }
            };

            // Generate another user
            let account_id = account::random(ctx.worker)?;
            let user_public_key = key::random_pk();

            let create_account_options = CreateAccountOptions {
                full_access_keys: Some(vec![user_public_key.clone().parse().unwrap()]),
                limited_access_keys: None,
                contract_bytes: None,
            };

            let (status_code, _) = ctx
                .leader_node
                .new_account(NewAccountRequest {
                    near_account_id: account_id.to_string(),
                    create_account_options,
                    oidc_token: token::valid_random(),
                    signature: None,
                })
                .await?;
            assert_eq!(status_code, StatusCode::OK);

            tokio::time::sleep(Duration::from_millis(2000)).await;

            let access_keys = ctx.worker.view_access_keys(&account_id).await?;
            let recovery_full_access_key2 = access_keys
                .into_iter()
                .find(|ak| ak.public_key.to_string() != user_public_key)
                .ok_or_else(|| anyhow::anyhow!("missing recovery access key"))?;

            assert_ne!(
                recovery_full_access_key1.public_key, recovery_full_access_key2.public_key,
                "MPC recovery should generate random recovery keys for each user"
            );

            Ok(())
        })
    })
    .await
}

#[test(tokio::test)]
async fn test_accept_existing_pk_set() -> anyhow::Result<()> {
    with_nodes(1, |ctx| {
        Box::pin(async move {
            // Signer node is already initialized with the pk set, but we should be able to get a
            // positive response by providing the same pk set as it already has.
            let (status_code, result) = ctx.signer_nodes[0]
                .accept_pk_set(mpc_recovery::msg::AcceptNodePublicKeysRequest {
                    public_keys: ctx.pk_set.clone(),
                })
                .await?;
            assert_eq!(status_code, StatusCode::OK);
            assert!(matches!(result, Ok(_)));

            Ok(())
        })
    })
    .await
}<|MERGE_RESOLUTION|>--- conflicted
+++ resolved
@@ -180,7 +180,6 @@
 
             // Add new FA key with front running protection (positive)
             // TODO: add front running protection signature
-<<<<<<< HEAD
 
             let recovery_pk = ctx
                 .leader_node
@@ -199,24 +198,6 @@
                     user_private_key,
                 )
                 .await?;
-
-=======
-
-            let recovery_pk = ctx.leader_node.recovery_pk(oidc_token.clone()).await?;
-
-            let new_user_public_key = key::random();
-
-            let (status_code, sign_response) = ctx
-                .leader_node
-                .add_key(
-                    account_id.clone(),
-                    oidc_token.clone(),
-                    new_user_public_key.parse()?,
-                    recovery_pk,
-                )
-                .await?;
-
->>>>>>> 80132542
             assert_eq!(status_code, StatusCode::OK);
 
             let SignResponse::Ok { .. } = sign_response else {
@@ -302,18 +283,12 @@
             check::access_key_exists(&ctx, &account_id, &user_public_key).await?;
 
             // Add key
-<<<<<<< HEAD
             let recovery_pk = ctx
                 .leader_node
                 .recovery_pk(oidc_token.clone(), user_secret_key.clone())
                 .await?;
 
             let new_user_public_key = key::random_pk();
-=======
-            let recovery_pk = ctx.leader_node.recovery_pk(oidc_token.clone()).await?;
-
-            let new_user_public_key = key::random();
->>>>>>> 80132542
 
             let (status_code, sign_response) = ctx
                 .leader_node
@@ -322,10 +297,7 @@
                     oidc_token.clone(),
                     new_user_public_key.parse()?,
                     recovery_pk.clone(),
-<<<<<<< HEAD
                     user_secret_key.clone(),
-=======
->>>>>>> 80132542
                 )
                 .await?;
             assert_eq!(status_code, StatusCode::OK);
@@ -346,10 +318,7 @@
                     oidc_token,
                     new_user_public_key.parse()?,
                     recovery_pk.clone(),
-<<<<<<< HEAD
                     user_secret_key.clone(),
-=======
->>>>>>> 80132542
                 )
                 .await?;
             assert_eq!(status_code, StatusCode::OK);
