--- conflicted
+++ resolved
@@ -2,14 +2,11 @@
 
 use crate::with_multichain_nodes;
 use actions::wait_for;
-<<<<<<< HEAD
 use k256::elliptic_curve::point::AffineCoordinates;
+use mpc_recovery_integration_tests::env::containers::DockerClient;
 use mpc_recovery_node::kdf::{self, x_coordinate};
+use mpc_recovery_node::test_utils;
 use mpc_recovery_node::util::{NearPublicKeyExt, ScalarExt};
-=======
-use mpc_recovery_integration_tests::env::containers::DockerClient;
-use mpc_recovery_node::test_utils;
->>>>>>> a6c9f8d6
 use test_log::test;
 
 #[test(tokio::test)]
@@ -67,7 +64,6 @@
 }
 
 #[test(tokio::test)]
-<<<<<<< HEAD
 async fn test_key_derivation() -> anyhow::Result<()> {
     with_multichain_nodes(3, |ctx| {
         Box::pin(async move {
@@ -126,19 +122,6 @@
         })
     })
     .await
-=======
-async fn test_triples_persistence_for_generation() -> anyhow::Result<()> {
-    let docker_client = DockerClient::default();
-    let gcp_project_id = "test-triple-persistence";
-    let docker_network = "test-triple-persistence";
-    docker_client.create_network(docker_network).await?;
-    let datastore =
-        crate::env::containers::Datastore::run(&docker_client, docker_network, gcp_project_id)
-            .await?;
-    let datastore_url = datastore.local_address.clone();
-    // verifies that @triple generation, the datastore triples are in sync with local generated triples
-    test_utils::test_triple_generation(Some(datastore_url.clone())).await;
-    Ok(())
 }
 
 #[test(tokio::test)]
@@ -154,5 +137,4 @@
     // verifies that @triple deletion, the datastore is working as expected
     test_utils::test_triple_deletion(Some(datastore_url)).await;
     Ok(())
->>>>>>> a6c9f8d6
 }