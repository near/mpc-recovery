--- conflicted
+++ resolved
@@ -1,26 +1,14 @@
-<<<<<<< HEAD
-use crate::{wait_for, with_multichain_nodes};
-use k256::elliptic_curve::sec1::FromEncodedPoint;
-use k256::{AffinePoint, EncodedPoint, Scalar, Secp256k1};
-use mpc_recovery_integration_tests::multichain::MultichainConfig;
-use mpc_recovery_node::kdf;
-use mpc_recovery_node::util::ScalarExt;
-use near_crypto::InMemorySigner;
-use near_primitives::transaction::{Action, FunctionCallAction};
-use near_primitives::views::ExecutionStatusView;
-use rand::Rng;
-=======
 pub mod actions;
 
 use crate::with_multichain_nodes;
 use actions::wait_for;
 use k256::elliptic_curve::point::AffineCoordinates;
 use mpc_recovery_integration_tests::env::containers::DockerClient;
+use mpc_recovery_integration_tests::multichain::MultichainConfig;
 use mpc_recovery_node::kdf::{self, x_coordinate};
 use mpc_recovery_node::test_utils;
 use mpc_recovery_node::types::LatestBlockHeight;
 use mpc_recovery_node::util::{NearPublicKeyExt, ScalarExt};
->>>>>>> 076ceacc
 use test_log::test;
 
 #[test(tokio::test)]
@@ -79,7 +67,7 @@
 
 #[test(tokio::test)]
 async fn test_key_derivation() -> anyhow::Result<()> {
-    with_multichain_nodes(3, |ctx| {
+    with_multichain_nodes(MultichainConfig::default(), |ctx| {
         Box::pin(async move {
             let state_0 = wait_for::running_mpc(&ctx, 0).await?;
             assert_eq!(state_0.participants.len(), 3);
@@ -170,7 +158,7 @@
 
 #[test(tokio::test)]
 async fn test_latest_block_height() -> anyhow::Result<()> {
-    with_multichain_nodes(3, |ctx| {
+    with_multichain_nodes(MultichainConfig::default(), |ctx| {
         Box::pin(async move {
             let state_0 = wait_for::running_mpc(&ctx, 0).await?;
             assert_eq!(state_0.participants.len(), 3);
