--- conflicted
+++ resolved
@@ -3,11 +3,8 @@
 use crate::MultichainTestContext;
 
 use cait_sith::FullSignature;
-<<<<<<< HEAD
+use k256::elliptic_curve::group::GroupEncoding;
 use k256::elliptic_curve::point::AffineCoordinates;
-=======
-use k256::elliptic_curve::group::GroupEncoding;
->>>>>>> 224694d5
 use k256::elliptic_curve::scalar::FromUintUnchecked;
 use k256::elliptic_curve::sec1::FromEncodedPoint;
 use k256::{AffinePoint, EncodedPoint, Scalar, Secp256k1, U256};
@@ -107,18 +104,12 @@
     // let public_key = "024106C78BF2FD1DF1C9F2F75D7D98E4C107475CAEA8AAFC0CDD27BA9BBA929D49";
     let mpc_key = "032628FCF372DCF6F36FFD478A2C33D99B61D599B0539481F33CA8E165CA8D15DB";
 
-    let mpc_pk =
-        hex::decode(mpc_key).unwrap();
-
+    let mpc_pk = hex::decode(mpc_key).unwrap();
     let mpc_pk = EncodedPoint::from_bytes(mpc_pk).unwrap();
-
     let mpc_pk = AffinePoint::from_encoded_point(&mpc_pk).unwrap();
-
     let account_id = "acc_mc.test.near".parse().unwrap();
 
-    let derivation_epsilon: k256::Scalar =
-<<<<<<< HEAD
-        kdf::derive_epsilon(&"acc_mc.test.near".parse().unwrap(), "test");
+    let derivation_epsilon: k256::Scalar = kdf::derive_epsilon(&account_id, "test");
 
     let user_pk: AffinePoint = kdf::derive_key(mpc_pk.clone(), derivation_epsilon);
     let y_parity = match user_pk.y_is_odd().unwrap_u8() {
@@ -132,10 +123,6 @@
     let user_xpk: secp256k1::PublicKey =
         secp256k1::PublicKey::from_x_only_public_key(user_xpk, y_parity);
     let user_address = public_key_to_address(&user_xpk.into());
-=======
-        kdf::derive_epsilon(&account_id, "test");
-    let user_pk: AffinePoint = kdf::derive_key(mpc_pk, derivation_epsilon);
->>>>>>> 224694d5
 
     let big_r = hex::decode(big_r).unwrap();
     let big_r = EncodedPoint::from_bytes(big_r).unwrap();
@@ -148,14 +135,12 @@
     println!("R: {big_r:#?}");
     println!("S: {s:#?}");
 
-
     let signature = cait_sith::FullSignature::<Secp256k1> { big_r, s };
 
     let mut payload = [0u8; 32];
     for i in 0..32 {
         payload[i] = i as u8;
     }
-<<<<<<< HEAD
     let msg_hash = k256::Scalar::from_bytes(&payload);
 
     let sig: ecdsa::Signature<Secp256k1> = ecdsa::Signature::from_scalars(r, s).unwrap();
@@ -193,10 +178,4 @@
     let hash = web3::signing::keccak256(&public_key[1..]);
 
     web3::types::Address::from_slice(&hash[12..])
-=======
-    assert_signature(&account_id, &mpc_pk.to_bytes(), &msg_hash, &signature).await;
-
-    let msg_hash = k256::Scalar::from_bytes(&msg_hash);
-    assert!(signature.verify(&user_pk, &msg_hash), "Signature failed");
->>>>>>> 224694d5
 }