--- conflicted
+++ resolved
@@ -9,24 +9,9 @@
         ClaimOidcResponse, MpcPkResponse, NewAccountResponse, SignResponse, UserCredentialsResponse,
     },
 };
-<<<<<<< HEAD
-use mpc_recovery_integration_tests::{containers, SandboxCtx};
-use near_primitives::utils::generate_random_string;
-use near_workspaces::network::Sandbox;
-use near_workspaces::{AccountId, Contract, Worker};
-use serde::{Deserialize, Serialize};
-use serde_json::json;
-use std::collections::HashMap;
-
-const NETWORK: &str = "mpc_it_network";
-const GCP_PROJECT_ID: &str = "mpc-recovery-gcp-project";
-// TODO: figure out how to instantiate and use a local firebase deployment
-pub const FIREBASE_AUDIENCE_ID: &str = "test_audience";
-=======
 use mpc_recovery_integration_tests::env;
 use mpc_recovery_integration_tests::env::containers::DockerClient;
 use near_workspaces::{network::Sandbox, Worker};
->>>>>>> af97660b
 
 pub struct TestContext {
     env: String,
