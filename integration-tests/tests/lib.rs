--- conflicted
+++ resolved
@@ -38,66 +38,8 @@
     Task: FnOnce(TestContext) -> Fut,
     Fut: core::future::Future<Output = anyhow::Result<Val>>,
 {
-<<<<<<< HEAD
-    let docker_client = containers::DockerClient::default();
-    docker_client.create_network(NETWORK).await?;
-
-    let relayer_id = generate_random_string(7); // used to distinguish relayer tmp files in multiple tests
-    let relayer_ctx_future =
-        mpc_recovery_integration_tests::initialize_relayer(&docker_client, NETWORK, &relayer_id);
-    let datastore_future = containers::Datastore::run(&docker_client, NETWORK, GCP_PROJECT_ID);
-
-    let oidc_provider_future = containers::OidcProvider::run(&docker_client, NETWORK);
-
-    let (relayer_ctx, datastore, oidc_provider) =
-        futures::future::join3(relayer_ctx_future, datastore_future, oidc_provider_future).await;
-    let relayer_ctx = relayer_ctx?;
-    let datastore = datastore?;
-    let oidc_provider = oidc_provider?;
-
-    let GenerateResult { pk_set, secrets } = mpc_recovery::generate(nodes);
-    let mut signer_node_futures = Vec::new();
-    for (i, (share, cipher_key)) in secrets.iter().enumerate().take(nodes) {
-        let signer_node = containers::SignerNode::run_signing_node(
-            &docker_client,
-            NETWORK,
-            i as u64,
-            share,
-            cipher_key,
-            &datastore.address,
-            &datastore.local_address,
-            GCP_PROJECT_ID,
-            FIREBASE_AUDIENCE_ID,
-            &oidc_provider.jwt_pk_url,
-        );
-        signer_node_futures.push(signer_node);
-    }
-    let signer_nodes = futures::future::join_all(signer_node_futures)
-        .await
-        .into_iter()
-        .collect::<Result<Vec<_>, _>>()?;
-    let signer_urls: &Vec<_> = &signer_nodes.iter().map(|n| n.address.clone()).collect();
-
-    let near_root_account = relayer_ctx.worker.root_account()?;
-    let leader_node = containers::LeaderNode::run(
-        &docker_client,
-        NETWORK,
-        signer_urls.clone(),
-        &relayer_ctx.sandbox.address,
-        &relayer_ctx.relayer.address,
-        &datastore.address,
-        GCP_PROJECT_ID,
-        near_root_account.id(),
-        relayer_ctx.creator_account.id(),
-        &relayer_ctx.creator_account_keys,
-        FIREBASE_AUDIENCE_ID,
-        &oidc_provider.jwt_pk_url,
-    )
-    .await?;
-=======
     let docker_client = DockerClient::default();
     let nodes = env::run(nodes, &docker_client).await?;
->>>>>>> 6c56325a
 
     f(TestContext {
         env: nodes.ctx().env.clone(),
