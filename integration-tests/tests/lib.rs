--- conflicted
+++ resolved
@@ -2,18 +2,14 @@
 
 use curv::elliptic::curves::{Ed25519, Point};
 use futures::future::BoxFuture;
-<<<<<<< HEAD
-use mpc_recovery::gcp::GcpService;
-use mpc_recovery::GenerateResult;
-=======
 use hyper::StatusCode;
 use mpc_recovery::{
+    gcp::GcpService,
     msg::{
         ClaimOidcResponse, MpcPkResponse, NewAccountResponse, SignResponse, UserCredentialsResponse,
     },
     GenerateResult,
 };
->>>>>>> ac3bbeaa
 use mpc_recovery_integration_tests::containers;
 use workspaces::{network::Sandbox, Worker};
 
