--- conflicted
+++ resolved
@@ -10,16 +10,9 @@
         ClaimOidcResponse, MpcPkResponse, NewAccountResponse, SignResponse, UserCredentialsResponse,
     },
 };
-<<<<<<< HEAD
-use mpc_recovery_integration_tests::indexer::FullSignature;
-use mpc_recovery_integration_tests::{env, indexer};
+use mpc_recovery_integration_tests::env;
 use mpc_recovery_integration_tests::{env::containers::DockerClient, multichain::MultichainConfig};
-use near_primitives::hash::CryptoHash;
-=======
-use mpc_recovery_integration_tests::env;
-use mpc_recovery_integration_tests::env::containers::DockerClient;
 use near_jsonrpc_client::JsonRpcClient;
->>>>>>> 076ceacc
 use near_workspaces::{network::Sandbox, Worker};
 
 pub struct TestContext {
@@ -72,11 +65,7 @@
     rpc_client: near_fetch::Client,
     jsonrpc_client: JsonRpcClient,
     http_client: reqwest::Client,
-<<<<<<< HEAD
-    responses: Arc<RwLock<HashMap<CryptoHash, FullSignature>>>,
     cfg: MultichainConfig,
-=======
->>>>>>> 076ceacc
 }
 
 async fn with_multichain_nodes<F>(cfg: MultichainConfig, f: F) -> anyhow::Result<()>
@@ -95,11 +84,7 @@
         rpc_client,
         jsonrpc_client,
         http_client: reqwest::Client::default(),
-<<<<<<< HEAD
-        responses,
         cfg,
-=======
->>>>>>> 076ceacc
     })
     .await?;
 
