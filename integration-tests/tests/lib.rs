mod mpc;

use curv::elliptic::curves::{Ed25519, Point};
use hyper::StatusCode;
use mpc_recovery::{
    firewall::allowed::DelegateActionRelayer,
    gcp::GcpService,
    msg::{
        ClaimOidcResponse, MpcPkResponse, NewAccountResponse, SignResponse, UserCredentialsResponse,
    },
    GenerateResult,
};
use mpc_recovery_integration_tests::containers;
use near_primitives::utils::generate_random_string;
use workspaces::{network::Sandbox, Worker};

const NETWORK: &str = "mpc_it_network";
const GCP_PROJECT_ID: &str = "mpc-recovery-gcp-project";
pub const FIREBASE_AUDIENCE_ID: &str = "test_audience";

pub struct TestContext {
    leader_node: containers::LeaderNodeApi,
    pk_set: Vec<Point<Ed25519>>,
    worker: Worker<Sandbox>,
    signer_nodes: Vec<containers::SignerNodeApi>,
    gcp_datastore_url: String,
}

impl TestContext {
    pub async fn gcp_service(&self) -> anyhow::Result<GcpService> {
        GcpService::new(
            "dev".into(),
            GCP_PROJECT_ID.into(),
            Some(self.gcp_datastore_url.clone()),
        )
        .await
    }
}

async fn with_nodes<Task, Fut, Val>(nodes: usize, f: Task) -> anyhow::Result<()>
where
<<<<<<< HEAD
    F: FnOnce(TestContext) -> BoxFuture<'static, anyhow::Result<()>>,
=======
    Task: FnOnce(TestContext) -> Fut,
    Fut: core::future::Future<Output = anyhow::Result<Val>>,
>>>>>>> 109aca24
{
    let docker_client = containers::DockerClient::default();
    docker_client.create_network(NETWORK).await?;

    let relayer_id = generate_random_string(7); // used to distinguish relayer tmp files in multiple tests
    let relayer_ctx_future =
        mpc_recovery_integration_tests::initialize_relayer(&docker_client, NETWORK, &relayer_id);
    let datastore_future = containers::Datastore::run(&docker_client, NETWORK, GCP_PROJECT_ID);

    let oidc_provider_future = containers::OidcProvider::run(&docker_client, NETWORK);

    let (relayer_ctx, datastore, oidc_provider) =
        futures::future::join3(relayer_ctx_future, datastore_future, oidc_provider_future).await;
    let relayer_ctx = relayer_ctx?;
    let datastore = datastore?;
    let oidc_provider = oidc_provider?;

    let GenerateResult { pk_set, secrets } = mpc_recovery::generate(nodes);
    let mut signer_node_futures = Vec::new();
    for (i, (share, cipher_key)) in secrets.iter().enumerate().take(nodes) {
        let signer_node = containers::SignerNode::run_signing_node(
            &docker_client,
            NETWORK,
            i as u64,
            share,
            cipher_key,
            &datastore.address,
            &datastore.local_address,
            GCP_PROJECT_ID,
            FIREBASE_AUDIENCE_ID,
            &oidc_provider.jwt_pk_url,
        );
        signer_node_futures.push(signer_node);
    }
    let signer_nodes = futures::future::join_all(signer_node_futures)
        .await
        .into_iter()
        .collect::<Result<Vec<_>, _>>()?;
    let signer_urls: &Vec<_> = &signer_nodes.iter().map(|n| n.address.clone()).collect();

    let near_root_account = relayer_ctx.worker.root_account()?;
    let leader_node = containers::LeaderNode::run(
        &docker_client,
        NETWORK,
        signer_urls.clone(),
        &relayer_ctx.sandbox.address,
        &relayer_ctx.relayer.address,
        &datastore.address,
        GCP_PROJECT_ID,
        near_root_account.id(),
        relayer_ctx.creator_account.id(),
        &relayer_ctx.creator_account_keys,
        FIREBASE_AUDIENCE_ID,
        &oidc_provider.jwt_pk_url,
    )
    .await?;

    f(TestContext {
        leader_node: leader_node.api(
            &relayer_ctx.sandbox.local_address,
            &DelegateActionRelayer {
                url: relayer_ctx.relayer.local_address.clone(),
                api_key: None,
            },
        ),
        pk_set,
        signer_nodes: signer_nodes.iter().map(|n| n.api()).collect(),
        worker: relayer_ctx.worker.clone(),
        gcp_datastore_url: datastore.local_address,
    })
    .await?;

    relayer_ctx.relayer.clean_tmp_files()?;

    Ok(())
}

mod account {
    use rand::{distributions::Alphanumeric, Rng};
    use workspaces::{network::Sandbox, AccountId, Worker};

    pub fn random(worker: &Worker<Sandbox>) -> anyhow::Result<AccountId> {
        let account_id_rand: String = rand::thread_rng()
            .sample_iter(&Alphanumeric)
            .take(10)
            .map(char::from)
            .collect();
        Ok(format!(
            "mpc-recovery-{}.{}",
            account_id_rand.to_lowercase(),
            worker.root_account()?.id()
        )
        .parse()?)
    }

    pub fn malformed() -> String {
        let random: String = rand::thread_rng()
            .sample_iter(&Alphanumeric)
            .take(10)
            .map(char::from)
            .collect();
        format!("malformed-account-{}-!@#$%", random.to_lowercase())
    }
}

mod key {
    use near_crypto::{PublicKey, SecretKey};
    use rand::{distributions::Alphanumeric, Rng};

    pub fn random() -> (SecretKey, PublicKey) {
        let sk = random_sk();
        let pk = sk.public_key();
        (sk, pk)
    }

    pub fn random_sk() -> SecretKey {
        near_crypto::SecretKey::from_random(near_crypto::KeyType::ED25519)
    }

    pub fn random_pk() -> PublicKey {
        near_crypto::SecretKey::from_random(near_crypto::KeyType::ED25519).public_key()
    }

    #[allow(dead_code)]
    pub fn malformed_pk() -> String {
        let random: String = rand::thread_rng()
            .sample_iter(&Alphanumeric)
            .take(10)
            .map(char::from)
            .collect();
        format!("malformed-key-{}-!@#$%", random.to_lowercase())
    }
}

mod check {
    use crate::TestContext;
    use near_crypto::PublicKey;
    use workspaces::AccountId;

    pub async fn access_key_exists(
        ctx: &TestContext,
        account_id: &AccountId,
        public_key: &PublicKey,
    ) -> anyhow::Result<()> {
        let access_keys = ctx.worker.view_access_keys(account_id).await?;

        if access_keys
            .iter()
            .any(|ak| ak.public_key.key_data() == public_key.key_data())
        {
            Ok(())
        } else {
            Err(anyhow::anyhow!(
                "could not find access key {public_key} on account {account_id}"
            ))
        }
    }

    pub async fn access_key_does_not_exists(
        ctx: &TestContext,
        account_id: &AccountId,
        public_key: &str,
    ) -> anyhow::Result<()> {
        let access_keys = ctx.worker.view_access_keys(account_id).await?;

        if access_keys
            .iter()
            .any(|ak| ak.public_key.to_string() == public_key)
        {
            Err(anyhow::anyhow!(
                "Access key {public_key} still added to the account {account_id}"
            ))
        } else {
            Ok(())
        }
    }
}

trait MpcCheck {
    type Response;

    fn assert_ok(self) -> anyhow::Result<Self::Response>;
    fn assert_bad_request_contains(self, expected: &str) -> anyhow::Result<Self::Response>;
    fn assert_unauthorized_contains(self, expected: &str) -> anyhow::Result<Self::Response>;
    fn assert_internal_error_contains(self, expected: &str) -> anyhow::Result<Self::Response>;
    fn assert_dependency_error_contains(self, expected: &str) -> anyhow::Result<Self::Response>;

    fn assert_bad_request(self) -> anyhow::Result<Self::Response>
    where
        Self: Sized,
    {
        self.assert_bad_request_contains("")
    }
    fn assert_unauthorized(self) -> anyhow::Result<Self::Response>
    where
        Self: Sized,
    {
        self.assert_unauthorized_contains("")
    }
    fn assert_internal_error(self) -> anyhow::Result<Self::Response>
    where
        Self: Sized,
    {
        self.assert_internal_error_contains("")
    }
}

// Presumes that $response::Err has a `msg: String` field.
#[macro_export]
macro_rules! impl_mpc_check {
    ( $response:ident ) => {
        impl MpcCheck for (StatusCode, $response) {
            type Response = $response;

            fn assert_ok(self) -> anyhow::Result<Self::Response> {
                let status_code = self.0;
                let response = self.1;

                if status_code == StatusCode::OK {
                    let $response::Ok { .. } = response else {
                        anyhow::bail!("failed to get a signature from mpc-recovery");
                    };

                    Ok(response)
                } else {
                    let $response::Err { .. } = response else {
                        anyhow::bail!("unexpected Ok with a non-200 http code ({status_code})");
                    };
                    anyhow::bail!(
                        "expected 200, but got {status_code} with response: {response:?}"
                    );
                }
            }

            fn assert_bad_request_contains(self, expected: &str) -> anyhow::Result<Self::Response> {
                let status_code = self.0;
                let response = self.1;

                if status_code == StatusCode::BAD_REQUEST {
                    let $response::Err { ref msg, .. } = response else {
                        anyhow::bail!("unexpected Ok with a 400 http code");
                    };
                    assert!(msg.contains(expected), "{expected:?} not in {msg:?}");

                    Ok(response)
                } else {
                    anyhow::bail!(
                        "expected 400, but got {status_code} with response: {response:?}"
                    );
                }
            }

            fn assert_unauthorized_contains(
                self,
                expected: &str,
            ) -> anyhow::Result<Self::Response> {
                let status_code = self.0;
                let response = self.1;

                if status_code == StatusCode::UNAUTHORIZED {
                    let $response::Err { ref msg, .. } = response else {
                        anyhow::bail!("unexpected Ok with a 401 http code");
                    };
                    assert!(msg.contains(expected), "{expected:?} not in {msg:?}");

                    Ok(response)
                } else {
                    anyhow::bail!(
                        "expected 401, but got {status_code} with response: {response:?}"
                    );
                }
            }
            // ideally we should not have situations where we can get INTERNAL_SERVER_ERROR
            fn assert_internal_error_contains(
                self,
                expected: &str,
            ) -> anyhow::Result<Self::Response> {
                let status_code = self.0;
                let response = self.1;

                if status_code == StatusCode::INTERNAL_SERVER_ERROR {
                    let $response::Err { ref msg, .. } = response else {
                        anyhow::bail!("unexpected error with a 401 http code");
                    };
                    assert!(msg.contains(expected));

                    Ok(response)
                } else {
                    anyhow::bail!(
                        "expected 401, but got {status_code} with response: {response:?}"
                    );
                }
            }
            fn assert_dependency_error_contains(
                self,
                expected: &str,
            ) -> anyhow::Result<Self::Response> {
                let status_code = self.0;
                let response = self.1;

                if status_code == StatusCode::FAILED_DEPENDENCY {
                    let $response::Err { ref msg, .. } = response else {
                        anyhow::bail!("unexpected error with a 424 http code");
                    };
                    assert!(msg.contains(expected));

                    Ok(response)
                } else {
                    anyhow::bail!(
                        "expected 424, but got {status_code} with response: {response:?}"
                    );
                }
            }
        }
    };
}

impl_mpc_check!(SignResponse);
impl_mpc_check!(NewAccountResponse);
impl_mpc_check!(MpcPkResponse);
impl_mpc_check!(ClaimOidcResponse);
impl_mpc_check!(UserCredentialsResponse);<|MERGE_RESOLUTION|>--- conflicted
+++ resolved
@@ -39,12 +39,8 @@
 
 async fn with_nodes<Task, Fut, Val>(nodes: usize, f: Task) -> anyhow::Result<()>
 where
-<<<<<<< HEAD
-    F: FnOnce(TestContext) -> BoxFuture<'static, anyhow::Result<()>>,
-=======
     Task: FnOnce(TestContext) -> Fut,
     Fut: core::future::Future<Output = anyhow::Result<Val>>,
->>>>>>> 109aca24
 {
     let docker_client = containers::DockerClient::default();
     docker_client.create_network(NETWORK).await?;
