--- conflicted
+++ resolved
@@ -10,10 +10,7 @@
 async-process = "1"
 bollard = "0.11"
 clap = { version = "4.2", features = ["derive", "env"] }
-<<<<<<< HEAD
-=======
 curv = { package = "curv-kzen", version = "0.9", default-features = false }
->>>>>>> af97660b
 ed25519-dalek = { version = "1.0.1", features = ["serde"] }
 futures = "0.3"
 hex = "0.4.3"
@@ -32,11 +29,7 @@
 testcontainers = { version = "0.14", features = ["experimental"] }
 tokio = { version = "1.28", features = ["full"] }
 tracing-subscriber = { version = "0.3", features = ["env-filter"] }
-<<<<<<< HEAD
 near-workspaces = "0.8.0"
-=======
-near-workspaces = { git = "https://github.com/near/workspaces-rs", branch = "main" }
->>>>>>> af97660b
 toml = "0.8.1"
 
 [dev-dependencies]
