--- conflicted
+++ resolved
@@ -32,11 +32,7 @@
 testcontainers = { version = "0.15", features = ["experimental"] }
 tokio = { version = "1.28", features = ["full"] }
 tracing-subscriber = { version = "0.3", features = ["env-filter"] }
-<<<<<<< HEAD
 near-workspaces = "0.8.0"
-=======
-near-workspaces =  "0.8.0"
->>>>>>> 17c66494
 toml = "0.8.1"
 
 [dev-dependencies]
