[package]
name = "mpc-recovery-integration-tests"
version = "0.1.0"
edition = "2021"
publish = false

[dependencies]
anyhow = "1.0"
bollard = "0.11"
clap = { version = "4.2", features = ["derive", "env"] }
ed25519-dalek = {version = "1.0.1", features = ["serde"]}
futures = "0.3"
hex = "0.4"
hyper = { version = "0.14", features = ["full"] }
mpc-recovery = { path = "../mpc-recovery" }
multi-party-eddsa = { git = "https://github.com/DavidM-D/multi-party-eddsa.git", rev = "25ae4fdc5ff7819ae70e73ab4afacf1c24fc4da1" }
near-crypto = "0.16.1"
near-units = "0.2.0"
portpicker = "0.1"
serde = "1"
serde_json = "1"
testcontainers = { version = "0.14", features = ["experimental"] }
tokio = { version = "1.0", features = ["full"] }
workspaces = { git = "https://github.com/near/workspaces-rs", branch = "daniyar/custom-validator-key" }

[dev-dependencies]
once_cell = "1"
rand = "0.8"
tokio-util = { version = "0.7", features = ["full"] }
curv = { package = "curv-kzen", version = "0.9", default-features = false }
<<<<<<< HEAD
ed25519-dalek = {version = "1.0.1", features = ["serde"]}
multi-party-eddsa = { git = "https://github.com/ChaoticTempest/multi-party-eddsa.git", branch = "feat/hashed-aggregate-signatures" }
=======
>>>>>>> 4ed133d5
reqwest = "0.11.16"

[features]
drop-containers = []
default = ["drop-containers"]<|MERGE_RESOLUTION|>--- conflicted
+++ resolved
@@ -13,7 +13,7 @@
 hex = "0.4"
 hyper = { version = "0.14", features = ["full"] }
 mpc-recovery = { path = "../mpc-recovery" }
-multi-party-eddsa = { git = "https://github.com/DavidM-D/multi-party-eddsa.git", rev = "25ae4fdc5ff7819ae70e73ab4afacf1c24fc4da1" }
+multi-party-eddsa = { git = "https://github.com/ChaoticTempest/multi-party-eddsa.git", branch = "feat/hashed-aggregate-signatures" }
 near-crypto = "0.16.1"
 near-units = "0.2.0"
 portpicker = "0.1"
@@ -28,11 +28,6 @@
 rand = "0.8"
 tokio-util = { version = "0.7", features = ["full"] }
 curv = { package = "curv-kzen", version = "0.9", default-features = false }
-<<<<<<< HEAD
-ed25519-dalek = {version = "1.0.1", features = ["serde"]}
-multi-party-eddsa = { git = "https://github.com/ChaoticTempest/multi-party-eddsa.git", branch = "feat/hashed-aggregate-signatures" }
-=======
->>>>>>> 4ed133d5
 reqwest = "0.11.16"
 
 [features]
