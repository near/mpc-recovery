use near_sdk::borsh::{self, BorshDeserialize, BorshSerialize};
use near_sdk::collections::LookupMap;
use near_sdk::serde::{Deserialize, Serialize};
use near_sdk::{env, near_bindgen, AccountId, PanicOnDefault, Promise, PromiseOrValue, PublicKey};
use std::collections::{BTreeMap, HashSet};

type ParticipantId = u32;

pub mod hpke {
    pub type PublicKey = [u8; 32];
}

#[derive(
    Serialize,
    Deserialize,
    BorshDeserialize,
    BorshSerialize,
    Clone,
    Hash,
    PartialEq,
    Eq,
    PartialOrd,
    Ord,
    Debug,
)]
pub struct ParticipantInfo {
    pub id: ParticipantId,
    pub account_id: AccountId,
    pub url: String,
    /// The public key used for encrypting messages.
    pub cipher_pk: hpke::PublicKey,
    /// The public key used for verifying messages.
    pub sign_pk: PublicKey,
}

#[derive(BorshDeserialize, BorshSerialize, Serialize, Deserialize, Debug)]
pub struct InitializingContractState {
    pub participants: BTreeMap<AccountId, ParticipantInfo>,
    pub threshold: usize,
    pub pk_votes: BTreeMap<PublicKey, HashSet<ParticipantId>>,
}

#[derive(BorshDeserialize, BorshSerialize, Serialize, Deserialize, Debug)]
pub struct RunningContractState {
    pub epoch: u64,
    // TODO: why is this account id for participants instead of participant id?
    pub participants: BTreeMap<AccountId, ParticipantInfo>,
    pub threshold: usize,
    pub public_key: PublicKey,
    pub candidates: BTreeMap<ParticipantId, ParticipantInfo>,
    pub join_votes: BTreeMap<ParticipantId, HashSet<ParticipantId>>,
    pub leave_votes: BTreeMap<ParticipantId, HashSet<ParticipantId>>,
}

#[derive(BorshDeserialize, BorshSerialize, Serialize, Deserialize, Debug)]
pub struct ResharingContractState {
    pub old_epoch: u64,
    pub old_participants: BTreeMap<AccountId, ParticipantInfo>,
    // TODO: only store diff to save on storage
    pub new_participants: BTreeMap<AccountId, ParticipantInfo>,
    pub threshold: usize,
    pub public_key: PublicKey,
    pub finished_votes: HashSet<ParticipantId>,
}

#[derive(BorshDeserialize, BorshSerialize, Serialize, Deserialize, Debug)]
pub enum ProtocolContractState {
    Initializing(InitializingContractState),
    Running(RunningContractState),
    Resharing(ResharingContractState),
}

#[near_bindgen]
#[derive(BorshDeserialize, BorshSerialize, PanicOnDefault)]
pub struct MpcContract {
    protocol_state: ProtocolContractState,
    pending_requests: LookupMap<Vec<u8>, Option<String>>,
}

#[near_bindgen]
impl MpcContract {
    // TODO: only add ignore_state for dev environments
    #[init(ignore_state)]
    pub fn init(threshold: usize, participants: BTreeMap<AccountId, ParticipantInfo>) -> Self {
        MpcContract {
            protocol_state: ProtocolContractState::Initializing(InitializingContractState {
                participants,
                threshold,
                pk_votes: BTreeMap::new(),
            }),
            pending_requests: LookupMap::new(b"m"),
        }
    }

    pub fn state(self) -> ProtocolContractState {
        self.protocol_state
    }

    pub fn join(
        &mut self,
        participant_id: ParticipantId,
        url: String,
        cipher_pk: hpke::PublicKey,
        sign_pk: PublicKey,
    ) {
        match &mut self.protocol_state {
            ProtocolContractState::Running(RunningContractState {
                participants,
                candidates,
                ..
            }) => {
                let account_id = env::signer_account_id();
                if participants.contains_key(&account_id) {
                    env::panic_str("this participant is already in the participant set");
                }
                candidates.insert(
                    participant_id,
                    ParticipantInfo {
                        id: participant_id,
                        account_id,
                        url,
                        cipher_pk,
                        sign_pk,
                    },
                );
            }
            _ => env::panic_str("protocol state can't accept new participants right now"),
        }
    }

    pub fn vote_join(&mut self, participant: ParticipantId) -> bool {
        match &mut self.protocol_state {
            ProtocolContractState::Running(RunningContractState {
                epoch,
                participants,
                threshold,
                public_key,
                candidates,
                join_votes,
                ..
            }) => {
                let voting_participant = participants
                    .get(&env::signer_account_id())
                    .unwrap_or_else(|| {
                        env::panic_str("calling account is not in the participant set")
                    });
                let candidate = candidates
                    .get(&participant)
                    .unwrap_or_else(|| env::panic_str("candidate is not registered"));
                let voted = join_votes.entry(participant).or_default();
                voted.insert(voting_participant.id);
                if voted.len() >= *threshold {
                    let mut new_participants = participants.clone();
                    new_participants.insert(candidate.account_id.clone(), candidate.clone());
                    self.protocol_state =
                        ProtocolContractState::Resharing(ResharingContractState {
                            old_epoch: *epoch,
                            old_participants: participants.clone(),
                            new_participants,
                            threshold: *threshold,
                            public_key: public_key.clone(),
                            finished_votes: HashSet::new(),
                        });
                    true
                } else {
                    false
                }
            }
            _ => env::panic_str("protocol state can't accept new participants right now"),
        }
    }

    pub fn vote_leave(&mut self, participant: ParticipantId) -> bool {
        match &mut self.protocol_state {
            ProtocolContractState::Running(RunningContractState {
                epoch,
                participants,
                threshold,
                public_key,
                candidates,
                leave_votes,
                ..
            }) => {
                let voting_participant = participants
                    .get(&env::signer_account_id())
                    .unwrap_or_else(|| {
                        env::panic_str("calling account is not in the participant set")
                    });
                let candidate = candidates
                    .get(&participant)
                    .unwrap_or_else(|| env::panic_str("candidate is not registered"));
                let voted = leave_votes.entry(participant).or_default();
                voted.insert(voting_participant.id);
                if voted.len() >= *threshold {
                    let mut new_participants = participants.clone();
                    new_participants.remove(&candidate.account_id);
                    self.protocol_state =
                        ProtocolContractState::Resharing(ResharingContractState {
                            old_epoch: *epoch,
                            old_participants: participants.clone(),
                            new_participants,
                            threshold: *threshold,
                            public_key: public_key.clone(),
                            finished_votes: HashSet::new(),
                        });
                    true
                } else {
                    false
                }
            }
            _ => env::panic_str("protocol state can't kick participants right now"),
        }
    }

    pub fn vote_pk(&mut self, public_key: PublicKey) -> bool {
        match &mut self.protocol_state {
            ProtocolContractState::Initializing(InitializingContractState {
                participants,
                threshold,
                pk_votes,
            }) => {
                let voting_participant = participants
                    .get(&env::signer_account_id())
                    .unwrap_or_else(|| {
                        env::panic_str("calling account is not in the participant set")
                    });
                let voted = pk_votes.entry(public_key.clone()).or_default();
                voted.insert(voting_participant.id);
                if voted.len() >= *threshold {
                    self.protocol_state = ProtocolContractState::Running(RunningContractState {
                        epoch: 0,
                        participants: participants.clone(),
                        threshold: *threshold,
                        public_key,
                        candidates: BTreeMap::new(),
                        join_votes: BTreeMap::new(),
                        leave_votes: BTreeMap::new(),
                    });
                    true
                } else {
                    false
                }
            }
            ProtocolContractState::Running(state) if state.public_key == public_key => true,
            ProtocolContractState::Resharing(state) if state.public_key == public_key => true,
            _ => env::panic_str("can't change public key anymore"),
        }
    }

    pub fn vote_reshared(&mut self, epoch: u64) -> bool {
        match &mut self.protocol_state {
            ProtocolContractState::Resharing(ResharingContractState {
                old_epoch,
                old_participants,
                new_participants,
                threshold,
                public_key,
                finished_votes,
            }) => {
                if *old_epoch + 1 != epoch {
                    env::panic_str("mismatched epochs");
                }
                let voting_participant = old_participants
                    .get(&env::signer_account_id())
                    .unwrap_or_else(|| {
                        env::panic_str("calling account is not in the old participant set")
                    });
                finished_votes.insert(voting_participant.id);
                if finished_votes.len() >= *threshold {
                    self.protocol_state = ProtocolContractState::Running(RunningContractState {
                        epoch: *old_epoch + 1,
                        participants: new_participants.clone(),
                        threshold: *threshold,
                        public_key: public_key.clone(),
                        candidates: BTreeMap::new(),
                        join_votes: BTreeMap::new(),
                        leave_votes: BTreeMap::new(),
                    });
                    true
                } else {
                    false
                }
            }
            ProtocolContractState::Running(state) => {
                if state.epoch == epoch {
                    true
                } else {
                    env::panic_str("protocol is not resharing right now")
                }
            }
            _ => env::panic_str("protocol is not resharing right now"),
        }
    }

    #[allow(unused_variables)]
<<<<<<< HEAD
    pub fn sign(&mut self, payload: [u8; 32]) -> Promise {
        let hash = env::sha256(&payload);
        self.pending_requests.insert(&hash, &None);
        Self::ext(env::current_account_id()).sign_helper(hash)
    }

    pub fn sign_helper(&mut self, payload_id: Vec<u8>) -> PromiseOrValue<String> {
        if let Some(signature) = self.pending_requests.get(&payload_id) {
            match signature {
                Some(signature) => {
                    self.pending_requests.remove(&payload_id);
                    PromiseOrValue::Value(signature)
                }
                None => {
                    env::log_str("not ready");
                    let account_id = env::current_account_id();
                    PromiseOrValue::Promise(Self::ext(account_id).sign_helper(payload_id))
                }
            }
        } else {
            env::panic_str("unexpected request");
        }
=======
    pub fn sign(&mut self, payload: [u8; 32], path: String) -> [u8; 32] {
        near_sdk::env::random_seed_array()
>>>>>>> 57559606
    }

    #[allow(unused_variables)]
    pub fn respond(&mut self, receipt_id: [u8; 32], big_r: String, s: String) {
        self.pending_requests.insert(&receipt_id.to_vec(), &Some(s));
    }
}<|MERGE_RESOLUTION|>--- conflicted
+++ resolved
@@ -74,7 +74,7 @@
 #[derive(BorshDeserialize, BorshSerialize, PanicOnDefault)]
 pub struct MpcContract {
     protocol_state: ProtocolContractState,
-    pending_requests: LookupMap<Vec<u8>, Option<String>>,
+    pending_requests: LookupMap<[u8; 32], Option<String>>,
 }
 
 #[near_bindgen]
@@ -293,37 +293,31 @@
     }
 
     #[allow(unused_variables)]
-<<<<<<< HEAD
-    pub fn sign(&mut self, payload: [u8; 32]) -> Promise {
-        let hash = env::sha256(&payload);
-        self.pending_requests.insert(&hash, &None);
-        Self::ext(env::current_account_id()).sign_helper(hash)
-    }
-
-    pub fn sign_helper(&mut self, payload_id: Vec<u8>) -> PromiseOrValue<String> {
-        if let Some(signature) = self.pending_requests.get(&payload_id) {
+    pub fn sign(&mut self, payload: [u8; 32], path: String) -> Promise {
+        self.pending_requests.insert(&payload, &None);
+        Self::ext(env::current_account_id()).sign_helper(payload)
+    }
+
+    pub fn sign_helper(&mut self, payload: [u8; 32]) -> PromiseOrValue<String> {
+        if let Some(signature) = self.pending_requests.get(&payload) {
             match signature {
                 Some(signature) => {
-                    self.pending_requests.remove(&payload_id);
+                    self.pending_requests.remove(&payload);
                     PromiseOrValue::Value(signature)
                 }
                 None => {
                     env::log_str("not ready");
                     let account_id = env::current_account_id();
-                    PromiseOrValue::Promise(Self::ext(account_id).sign_helper(payload_id))
+                    PromiseOrValue::Promise(Self::ext(account_id).sign_helper(payload))
                 }
             }
         } else {
             env::panic_str("unexpected request");
         }
-=======
-    pub fn sign(&mut self, payload: [u8; 32], path: String) -> [u8; 32] {
-        near_sdk::env::random_seed_array()
->>>>>>> 57559606
     }
 
     #[allow(unused_variables)]
-    pub fn respond(&mut self, receipt_id: [u8; 32], big_r: String, s: String) {
-        self.pending_requests.insert(&receipt_id.to_vec(), &Some(s));
+    pub fn respond(&mut self, payload: [u8; 32], big_r: String, s: String) {
+        self.pending_requests.insert(&payload, &Some(s));
     }
 }