pub mod primitives;

use near_sdk::borsh::{self, BorshDeserialize, BorshSerialize};
use near_sdk::collections::LookupMap;
use near_sdk::log;
use near_sdk::serde::{Deserialize, Serialize};
use near_sdk::{env, near_bindgen, AccountId, PanicOnDefault, Promise, PromiseOrValue, PublicKey};
use primitives::{CandidateInfo, Candidates, Participants, PkVotes, Votes};
use std::collections::{BTreeMap, HashSet};

#[derive(BorshDeserialize, BorshSerialize, Serialize, Deserialize, Debug)]
pub struct InitializingContractState {
    pub candidates: Candidates,
    pub threshold: usize,
    pub pk_votes: PkVotes,
}

#[derive(BorshDeserialize, BorshSerialize, Serialize, Deserialize, Debug)]
pub struct RunningContractState {
    pub epoch: u64,
    pub participants: Participants,
    pub threshold: usize,
    pub public_key: String,
    pub candidates: Candidates,
    pub join_votes: Votes,
    pub leave_votes: Votes,
}

#[derive(BorshDeserialize, BorshSerialize, Serialize, Deserialize, Debug)]
pub struct ResharingContractState {
    pub old_epoch: u64,
    pub old_participants: Participants,
    // TODO: only store diff to save on storage
    pub new_participants: Participants,
    pub threshold: usize,
    pub public_key: String,
    pub finished_votes: HashSet<AccountId>,
}

#[derive(BorshDeserialize, BorshSerialize, Serialize, Deserialize, Debug)]
pub enum ProtocolContractState {
    NotInitialized,
    Initializing(InitializingContractState),
    Running(RunningContractState),
    Resharing(ResharingContractState),
}

#[near_bindgen]
#[derive(BorshDeserialize, BorshSerialize, PanicOnDefault)]
pub struct MpcContract {
    protocol_state: ProtocolContractState,
    pending_requests: LookupMap<[u8; 32], Option<(String, String)>>,
}

#[near_bindgen]
impl MpcContract {
    #[init(ignore_state)]
    pub fn init(threshold: usize, candidates: BTreeMap<AccountId, CandidateInfo>) -> Self {
        log!(
            "init: signer={}, treshhold={}, candidates={}",
            env::signer_account_id(),
            threshold,
            serde_json::to_string(&candidates).unwrap()
        );
        MpcContract {
            protocol_state: ProtocolContractState::Initializing(InitializingContractState {
                candidates: Candidates { candidates },
                threshold,
                pk_votes: PkVotes::new(),
            }),
            pending_requests: LookupMap::new(b"m"),
        }
    }

    pub fn state(self) -> ProtocolContractState {
        self.protocol_state
    }

    pub fn join(
        &mut self,
        url: String,
        cipher_pk: primitives::hpke::PublicKey,
        sign_pk: PublicKey,
    ) {
        log!(
            "join: signer={}, url={}, cipher_pk={:?}, sign_pk={:?}",
            env::signer_account_id(),
            url,
            cipher_pk,
            sign_pk
        );
        match &mut self.protocol_state {
            ProtocolContractState::Running(RunningContractState {
                participants,
                candidates,
                ..
            }) => {
                let signer_account_id = env::signer_account_id();
                if participants.contains_key(&signer_account_id) {
                    env::panic_str("this participant is already in the participant set");
                }
                candidates.insert(
                    signer_account_id.clone(),
                    CandidateInfo {
                        account_id: signer_account_id,
                        url,
                        cipher_pk,
                        sign_pk,
                    },
                );
            }
            _ => env::panic_str("protocol state can't accept new participants right now"),
        }
    }

    pub fn vote_join(&mut self, candidate_account_id: AccountId) -> bool {
        log!(
            "vote_join: signer={}, candidate_account_id={}",
            env::signer_account_id(),
            candidate_account_id
        );
        match &mut self.protocol_state {
            ProtocolContractState::Running(RunningContractState {
                epoch,
                participants,
                threshold,
                public_key,
                candidates,
                join_votes,
                ..
            }) => {
                let signer_account_id = env::signer_account_id();
                if !participants.contains_key(&signer_account_id) {
                    env::panic_str("calling account is not in the participant set");
                }
                let candidate_info = candidates
                    .get(&candidate_account_id)
                    .unwrap_or_else(|| env::panic_str("candidate is not registered"));
                let voted = join_votes.entry(candidate_account_id.clone());
                voted.insert(signer_account_id);
                if voted.len() >= *threshold {
                    let mut new_participants = participants.clone();
                    new_participants
                        .insert(candidate_account_id.clone(), candidate_info.clone().into());
                    self.protocol_state =
                        ProtocolContractState::Resharing(ResharingContractState {
                            old_epoch: *epoch,
                            old_participants: participants.clone(),
                            new_participants,
                            threshold: *threshold,
                            public_key: public_key.clone(),
                            finished_votes: HashSet::new(),
                        });
                    true
                } else {
                    false
                }
            }
            _ => env::panic_str("protocol state can't accept new participants right now"),
        }
    }

    pub fn vote_leave(&mut self, acc_id_to_leave: AccountId) -> bool {
        log!(
            "vote_leave: signer={}, acc_id_to_leave={}",
            env::signer_account_id(),
            acc_id_to_leave
        );
        match &mut self.protocol_state {
            ProtocolContractState::Running(RunningContractState {
                epoch,
                participants,
                threshold,
                public_key,
                leave_votes,
                ..
            }) => {
                let signer_account_id = env::signer_account_id();
                if !participants.contains_key(&signer_account_id) {
                    env::panic_str("calling account is not in the participant set");
                }
                if !participants.contains_key(&acc_id_to_leave) {
                    env::panic_str("account to leave is not in the participant set");
                }
                let voted = leave_votes.entry(acc_id_to_leave.clone());
                voted.insert(signer_account_id);
                if voted.len() >= *threshold {
                    let mut new_participants = participants.clone();
                    new_participants.remove(&acc_id_to_leave);
                    self.protocol_state =
                        ProtocolContractState::Resharing(ResharingContractState {
                            old_epoch: *epoch,
                            old_participants: participants.clone(),
                            new_participants,
                            threshold: *threshold,
                            public_key: public_key.clone(),
                            finished_votes: HashSet::new(),
                        });
                    true
                } else {
                    false
                }
            }
            _ => env::panic_str("protocol state can't kick participants right now"),
        }
    }

<<<<<<< HEAD
    pub fn vote_pk(&mut self, public_key: String) -> bool {
=======
    pub fn vote_pk(&mut self, public_key: PublicKey) -> bool {
        log!(
            "vote_pk: signer={}, public_key={:?}",
            env::signer_account_id(),
            public_key
        );
>>>>>>> f01d3988
        match &mut self.protocol_state {
            ProtocolContractState::Initializing(InitializingContractState {
                candidates,
                threshold,
                pk_votes,
            }) => {
                let signer_account_id = env::signer_account_id();
                if !candidates.contains_key(&signer_account_id) {
                    env::panic_str("calling account is not in the participant set");
                }
                let voted = pk_votes.entry(public_key.clone());
                voted.insert(signer_account_id);
                if voted.len() >= *threshold {
                    self.protocol_state = ProtocolContractState::Running(RunningContractState {
                        epoch: 0,
                        participants: candidates.clone().into(),
                        threshold: *threshold,
                        public_key,
                        candidates: Candidates::new(),
                        join_votes: Votes::new(),
                        leave_votes: Votes::new(),
                    });
                    true
                } else {
                    false
                }
            }
            ProtocolContractState::Running(state) if state.public_key == public_key => true,
            ProtocolContractState::Resharing(state) if state.public_key == public_key => true,
            _ => env::panic_str("can't change public key anymore"),
        }
    }

    pub fn vote_reshared(&mut self, epoch: u64) -> bool {
        log!(
            "vote_reshared: signer={}, epoch={}",
            env::signer_account_id(),
            epoch
        );
        match &mut self.protocol_state {
            ProtocolContractState::Resharing(ResharingContractState {
                old_epoch,
                old_participants,
                new_participants,
                threshold,
                public_key,
                finished_votes,
            }) => {
                if *old_epoch + 1 != epoch {
                    env::panic_str("mismatched epochs");
                }
                let signer_account_id = env::signer_account_id();
                if !old_participants.contains_key(&signer_account_id) {
                    env::panic_str("calling account is not in the old participant set");
                }
                finished_votes.insert(signer_account_id);
                if finished_votes.len() >= *threshold {
                    self.protocol_state = ProtocolContractState::Running(RunningContractState {
                        epoch: *old_epoch + 1,
                        participants: new_participants.clone(),
                        threshold: *threshold,
                        public_key: public_key.clone(),
                        candidates: Candidates::new(),
                        join_votes: Votes::new(),
                        leave_votes: Votes::new(),
                    });
                    true
                } else {
                    false
                }
            }
            ProtocolContractState::Running(state) => {
                if state.epoch == epoch {
                    true
                } else {
                    env::panic_str("protocol is not resharing right now")
                }
            }
            _ => env::panic_str("protocol is not resharing right now"),
        }
    }

    #[allow(unused_variables)]
    pub fn sign(&mut self, payload: [u8; 32], path: String) -> Promise {
        log!(
            "sign: signer={}, payload={:?} path={:?}",
            env::signer_account_id(),
            payload,
            path
        );
        match self.pending_requests.get(&payload) {
            None => {
                self.pending_requests.insert(&payload, &None);
                log!(&serde_json::to_string(&near_sdk::env::random_seed_array()).unwrap());
                Self::ext(env::current_account_id()).sign_helper(payload, 0)
            }
            Some(_) => env::panic_str("Signature for this payload already requested"),
        }
    }

    #[private]
    pub fn sign_helper(
        &mut self,
        payload: [u8; 32],
        depth: usize,
    ) -> PromiseOrValue<(String, String)> {
        if let Some(signature) = self.pending_requests.get(&payload) {
            match signature {
                Some(signature) => {
                    log!(
                        "sign_helper: signature ready: {:?}, depth: {:?}",
                        signature,
                        depth
                    );
                    self.pending_requests.remove(&payload);
                    PromiseOrValue::Value(signature)
                }
                None => {
                    log!(&format!(
                        "sign_helper: signature not ready yet (depth={})",
                        depth
                    ));
                    let account_id = env::current_account_id();
                    PromiseOrValue::Promise(Self::ext(account_id).sign_helper(payload, depth + 1))
                }
            }
        } else {
            env::panic_str("unexpected request");
        }
    }

    pub fn respond(&mut self, payload: [u8; 32], big_r: String, s: String) {
        log!(
            "respond: signer={}, payload={:?} big_r={} s={}",
            env::signer_account_id(),
            payload,
            big_r,
            s
        );
        self.pending_requests.insert(&payload, &Some((big_r, s)));
    }

    #[private]
    #[init(ignore_state)]
    pub fn clean(keys: Vec<near_sdk::json_types::Base64VecU8>) -> Self {
        log!("clean: keys={:?}", keys);
        for key in keys.iter() {
            env::storage_remove(&key.0);
        }
        Self {
            protocol_state: ProtocolContractState::NotInitialized,
            pending_requests: LookupMap::new(b"m"),
        }
    }

    /// This is the root public key combined from all the public keys of the participants.
    pub fn public_key(&self) -> String {
        match &self.protocol_state {
            ProtocolContractState::Running(state) => state.public_key.clone(),
            ProtocolContractState::Resharing(state) => state.public_key.clone(),
            _ => env::panic_str("public key not available (protocol is not running or resharing)"),
        }
    }
}<|MERGE_RESOLUTION|>--- conflicted
+++ resolved
@@ -205,16 +205,12 @@
         }
     }
 
-<<<<<<< HEAD
     pub fn vote_pk(&mut self, public_key: String) -> bool {
-=======
-    pub fn vote_pk(&mut self, public_key: PublicKey) -> bool {
         log!(
             "vote_pk: signer={}, public_key={:?}",
             env::signer_account_id(),
             public_key
         );
->>>>>>> f01d3988
         match &mut self.protocol_state {
             ProtocolContractState::Initializing(InitializingContractState {
                 candidates,
