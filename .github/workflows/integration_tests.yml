name: Integration tests
on:
  push:
    branches:
      - main
      - develop
  pull_request:
env:
  RUSTFLAGS: -D warnings
jobs:
  test:
    runs-on: ubuntu-latest
    name: Test
    steps:
      - uses: actions/checkout@v3
      - name: Login to GitHub Container Registry
        uses: docker/login-action@v1
        with:
          registry: ghcr.io
          username: ${{ github.actor }}
          password: ${{ secrets.GITHUB_TOKEN }}
      - name: Pull Relayer Docker Image
        run: |
          docker pull ghcr.io/near/pagoda-relayer-rs-fastauth
<<<<<<< HEAD
          docker tag ghcr.io/near/pagoda-relayer-rs-fastauth pagoda-relayer-rs-fastauth
=======
          docker pull ghcr.io/near/sandbox
      - name: Set up Docker Buildx
        uses: docker/setup-buildx-action@v2
>>>>>>> a617f71e
      - name: Install stable toolchain
        uses: actions-rs/toolchain@v1
        with:
          profile: minimal
          toolchain: stable
      - name: Install Protoc
        uses: arduino/setup-protoc@v1.1.2
      - uses: Swatinem/rust-cache@v2
      - name: Bootstrap Rust Docker cache
        run: |
          mkdir -p target/{docker-cache-build-target,docker-cache/usr/{local/cargo,src/app}}
          cd target
          echo "Staging target directory for Docker cache"
          mv docker-cache-build-target docker-cache/usr/src/app/target
          echo "Staging cargo artifacts for Docker cache"
          echo '::group::rsync: ~/.cargo/{bin,git,.crates.toml,.crates2.json}'
          rsync -avh --ignore-missing-args ~/.cargo/{bin,git,.crates.toml,.crates2.json} docker-cache/usr/local/cargo
          echo "::endgroup::"
          echo '::group::rsync: ~/.cargo/registry/{cache,index}'
          rsync -avh --ignore-missing-args ~/.cargo/registry/{cache,index} docker-cache/usr/local/cargo/registry
          echo "::endgroup::"
          echo '::group::tree: docker-cache/usr/local/cargo'
          tree -a docker-cache/usr/local/cargo
          echo "::endgroup::"
          echo "::group::Preparing the cache archive"
          tar -cvzC docker-cache -f docker-cache.tgz usr
          echo "::endgroup::"
          du -h docker-cache.tgz
          rm -r docker-cache
      - name: Set up Docker Buildx
        uses: docker/setup-buildx-action@v2
      - name: Build Docker image
        uses: docker/build-push-action@v4
        with:
          context: .
          tags: near/mpc-recovery:latest
          load: true
          cache-from: type=gha
          # todo! figure out a way to cache docker layers
          # todo! excluding the cargo artifact import
          # cache-to: type=gha,mode=max
      - name: Export cargo artifacts from Docker image
        uses: docker/build-push-action@v4
        with:
          context: .
          cache-from: type=gha
          target: export-artifacts
          outputs: type=tar,dest=target/docker-cache.tar
      - name: Integrate Rust Docker cache into Actions environment
        run: |
          du -h target/docker-cache.tar
          echo "::group::Extracting cargo artifacts from the Docker output"
          tar -xvC ~/.cargo -f target/docker-cache.tar usr/local/cargo --strip-components=3
          echo "::endgroup::"
          echo "::group::Extracting target directory from Docker output"
          mkdir -p target/docker-cache-build-target
          tar -xvC target/docker-cache-build-target -f target/docker-cache.tar usr/src/app/target --strip-components=4
          echo "::endgroup::"
          rm target/docker-cache.tar
      # todo! revisit after experimentation has concluded
      # - name: Test
      #   run: cargo test -p mpc-recovery-integration-tests --jobs 1 -- --test-threads 1<|MERGE_RESOLUTION|>--- conflicted
+++ resolved
@@ -22,13 +22,7 @@
       - name: Pull Relayer Docker Image
         run: |
           docker pull ghcr.io/near/pagoda-relayer-rs-fastauth
-<<<<<<< HEAD
-          docker tag ghcr.io/near/pagoda-relayer-rs-fastauth pagoda-relayer-rs-fastauth
-=======
           docker pull ghcr.io/near/sandbox
-      - name: Set up Docker Buildx
-        uses: docker/setup-buildx-action@v2
->>>>>>> a617f71e
       - name: Install stable toolchain
         uses: actions-rs/toolchain@v1
         with:
