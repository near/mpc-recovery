--- conflicted
+++ resolved
@@ -42,20 +42,10 @@
           GOOGLE_CREDENTIALS: ${{ secrets.GCP_CREDENTIALS_DEV }}
           PR_NUMBER: ${{ env.PR_NUMBER }}
 
-<<<<<<< HEAD
-      - name: Wait for Docker Image to be Ready
-        uses: lewagon/wait-on-check-action@v1.3.1
-        with:
-          ref: ${{ github.event.pull_request.head.sha }}
-          check-name: 'Build and Push'
-          repo-token: ${{ secrets.GITHUB_TOKEN }}
-          wait-interval: 10
-=======
       # Build Docker image.
       - name: Docker Image
         id: build
         run: docker build .. -t near/mpc-recovery
->>>>>>> b37dfb85
 
       # Applies Terraform configuration to the temporary environment
       - name: Terraform Apply
@@ -63,12 +53,7 @@
         run: |
           terraform apply -auto-approve -input=false -no-color -lock-timeout=1h -var-file terraform-dev.tfvars \
             -var "credentials=$GOOGLE_CREDENTIALS" \
-<<<<<<< HEAD
-            -var "env=dev-$PR_NUMBER" \
-            -var docker_image=us-east1-docker.pkg.dev/pagoda-discovery-platform-dev/mpc-recovery/mpc-recovery-dev:${{ github.sha }}
-=======
             -var "env=dev-$PR_NUMBER"
->>>>>>> b37dfb85
         env:
           GOOGLE_CREDENTIALS: ${{ secrets.GCP_CREDENTIALS_DEV }}
           PR_NUMBER: ${{ env.PR_NUMBER }}
